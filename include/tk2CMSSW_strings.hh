--- conflicted
+++ resolved
@@ -262,19 +262,13 @@
     static const std::string xml_PX_reco_disc_name = "Phase2PixelForwardDisk";
     static const std::string xml_forward = "Fw";
     static const std::string xml_backward = "Bw";
-<<<<<<< HEAD
-    static const std::string xml_places_unflipped_mod_in_rod = "RODTOMODULE";
-    static const std::string xml_places_flipped_mod_in_rod = "RODTOFLIPPEDMODULE";
-    static const std::string xml_flip_mod_rot = "FLIP"; 
-    static const std::string xml_positive_z_tilted_mod_rot = "POSITIVEZMODULETILT"; 
-    static const std::string xml_negative_z_tilted_mod_rot = "NEGATIVEZMODULETILT"; 
-=======
     static const std::string xml_OT_places_unflipped_mod_in_rod = "OUTERTRACKERRODTOMODULE";
     static const std::string xml_OT_places_flipped_mod_in_rod = "OUTERTRACKERRODTOFLIPPEDMODULE";
     static const std::string xml_PX_places_unflipped_mod_in_rod = "INNERTRACKERRODTOMODULE";
     static const std::string xml_PX_places_flipped_mod_in_rod = "INNERTRACKERRODTOFLIPPEDMODULE";
+    static const std::string xml_positive_z_tilted_mod_rot = "POSITIVEZMODULETILT"; 
+    static const std::string xml_negative_z_tilted_mod_rot = "NEGATIVEZMODULETILT";
     static const std::string xml_Y180 = "Y180"; 
->>>>>>> 24d888cf
     static const std::string xml_endcap_rot = "EndcapRot";
     /**
      * CMSSW constants
