--- conflicted
+++ resolved
@@ -45,67 +45,6 @@
 
   //! Copy constructor
   Hit(const Hit& h);
-<<<<<<< HEAD
-  Hit(double myDistance);
-  Hit(double myDistance, Module* myModule, HitType activeHitType);
-  Module* getHitModule() { return hitModule_; };
-  InactiveElement* getHitInactiveElement() const { return hitInactiveElement_; };
-  void computeLocalResolution();
-  double getResolutionRphi(double trackR);
-  double getResolutionZ(double trackR);
-  void setHitModule(Module* myModule);
-  void setHitInactiveElement(InactiveElement* myInactiveElement);
-  /**
-   * @enum An enumeration of the category and orientation constants used within the object
-   */
-  enum { Undefined, Horizontal, Vertical,  // Hit object orientation 
-    Active, Inactive };               // Hit object type
-  enum {Unknown, Act, BeamPipe, Service, Support };
-
-  double getDistance() {return distance_;};
-  void setDistance(double newDistance) { if (newDistance>0) distance_ = newDistance; updateRadius(); };
-  double getRadius() {return radius_;};
-  void updateRadius() {radius_ = distance_ * sin(getTrackTheta());};
-  int getOrientation() { return orientation_;};
-  void setOrientation(int newOrientation) { orientation_ = newOrientation; };
-  int getObjectKind() { return objectKind_;};
-  int getObjectCategory() { return objectCategory_;};
-  void setObjectKind(int newObjectKind) { objectKind_ = newObjectKind;};
-  void setObjectCategory(int newObjectCategory) { objectCategory_ = newObjectCategory;};
-  void setTrack(Track* newTrack) {myTrack_ = newTrack; updateRadius();};
-  double getTrackTheta();
-  RILength getCorrectedMaterial();
-  void setCorrectedMaterial(RILength newMaterial) { correctedMaterial_ = newMaterial;};
-  bool isPixel() { return isPixel_; };
-  bool isPixelIntersticeVolume() { return isPixelIntersticeVolume_; };
-  bool isPixelTrackingVolume() { return isPixelTrackingVolume_; };
-  bool isIntersticeVolume() { return isIntersticeVolume_; };
-  bool isOuterTrackingVolume() { return isOuterTrackingVolume_; };
-  bool isTotalTrackingVolume() { return isTotalTrackingVolume_; };
-  bool isTrigger() { return isTrigger_; };
-  bool isIP() { return isIP_; };
-  void setPixel(bool isPixel) { isPixel_ = isPixel;}
-  void setPixelIntersticeVolume(bool isPixelIntersticeVolume) { isPixelIntersticeVolume_ = isPixelIntersticeVolume; }
-  void setPixelTrackingVolume(bool isPixelTrackingVolume) { isPixelTrackingVolume_ = isPixelTrackingVolume; }
-  void setIntersticeVolume(bool isIntersticeVolume) { isIntersticeVolume_ = isIntersticeVolume; }
-  void setOuterTrackingVolume(bool isOuterTrackingVolume) { isOuterTrackingVolume_ = isOuterTrackingVolume; }
-  void setTotalTrackingVolume(bool isTotalTrackingVolume) { isTotalTrackingVolume_ = isTotalTrackingVolume; }
-  void setTrigger(bool isTrigger) { isTrigger_ = isTrigger;}
-  double getResolutionLocalX() { return resolutionLocalX_; }
-  double getResolutionLocalY() { return resolutionLocalY_; }
-  void setResolutionRphi(double newRes) { myResolutionRphi_ = newRes; } // Only used for virtual hits on non-modules
-  void setResolutionY(double newRes) { myResolutionY_ = newRes; } // Only used for virtual hits on non-modules
-  bool setIP(bool newIP) { return isIP_ = newIP; }
-
-  bool isSquareEndcap();
-  double getD();
-
-  void setActiveHitType(HitType activeHitType) { activeHitType_ = activeHitType; }
-  HitType getActiveHitType() const { return activeHitType_; } // NONE, INNER, OUTER, BOTH or STUB -- only meaningful for hits on active elements
-  bool isStub() const { return activeHitType_ == HitType::STUB; }
-};
-=======
->>>>>>> 70b7225c
 
   //! Constructor for a hit on an inactive surface at [rPos, zPos] (cylindrical position) from the origin
   Hit(double rPos, double zPos, const insur::InactiveElement* myPassiveElem, HitPassiveType passiveHitType);
@@ -138,6 +77,7 @@
   void setTotalTrackingVolume(bool isVolume)      { m_isTotalTrackingVol   = isVolume; }
 
   void setTrigger(bool isTrigger)                 { m_isTrigger = isTrigger;}
+  void fillModuleLocalResolutionStats();
   void setResolutionRphi(double newRes)           { m_resolutionRPhi = newRes; } // Only used for virtual hits on non-modules
   void setResolutionZ(double newRes)              { m_resolutionZ = newRes; }    // Only used for virtual hits on non-modules
   void setResolutionY(double newRes)              { setResolutionZ(newRes); }    // Used for compatibility only -> use setResolutionZ(double newRes) instead
@@ -183,60 +123,6 @@
 
 protected:
   
-<<<<<<< HEAD
-  std::set<std::string> tags_;
-  double transverseMomentum_;
-public:
-  Track();
-  Track(const Track& t);
-  ~Track();
-  Track& operator=(const Track &t);
-  std::vector<Hit*> getHitV() const { return hitV_; }
-  bool noHits() { return hitV_.empty(); }
-  int nHits() { return hitV_.size(); }
-  double setTheta(double& newTheta);
-  double getTheta() const {return theta_;}
-  double getEta() const { return eta_; } // calculated when theta is set, then cached
-  double getCotgTheta() const { return cotgTheta_; } // ditto here
-  double setPhi(double& newPhi);
-  double getPhi() const {return phi_;}
-// WARNING: Use new TrackNew class for tracking  (class currently kept for compatibility)
-//  TMatrixTSym<double>& getCorrelations() { return correlations_; }
-//  TMatrixT<double>& getCovariances() { return covariances_; }
-//  const double& getDeltaRho() const { return deltarho_; }
-//  const double& getDeltaPhi() const { return deltaphi_; }
-//  const double& getDeltaD() const { return deltad_; }
-//  const double& getDeltaCtgTheta() const { return deltaCtgTheta_; }
-//  const double& getDeltaZ0() const { return deltaZ0_; }
-//  const double& getDeltaP() const { return deltaP_; }
-
-  Hit* addHit(Hit* newHit);
-  const std::set<std::string>& tags() const { return tags_; }
-  void sort();
-  void assignTrackingVolumesToHits();
-// WARNING: Use new TrackNew class for tracking  (class currently kept for compatibility)
-//  void computeErrors();
-//  void printErrors();
-  void print();
-  void removeMaterial();
-  int nActiveHits(bool usePixels = false, bool useIP = true) const;
-  std::vector<double> hadronActiveHitsProbability(bool usePixels = false);
-  double hadronActiveHitsProbability(int nHits, bool usePixels = false);
-  void addEfficiency();
-  void keepTriggerOnly();
-  void keepTaggedOnly(const string& tag);
-  void setTriggerResolution(bool isTrigger);
-  // static bool debugRemoval; // debug
-  double expectedTriggerPoints(const double& triggerMomentum) const;
-#ifdef HIT_DEBUG_RZ
-  static bool debugRZCovarianceMatrix;  // debug
-  static bool debugRZCorrelationMatrix;  // debug
-  static bool debugRZErrorPropagation;  // debug
-#endif
-  void addIPConstraint(double dr, double dz);
-  RILength getCorrectedMaterial();
-  std::vector<std::pair<Module*, HitType>> getHitModules() const;
-=======
   //! Default constructor
   Hit();
 
@@ -278,7 +164,6 @@
 
   double m_resolutionRPhi; // Only used for virtual hits on non-modules
   double m_resolutionZ;    // Only used for virtual hits on non-modules
->>>>>>> 70b7225c
 
 }; // Class
 
