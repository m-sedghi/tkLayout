// File:   Analyzer.h
// Author: ndemaio
//
// Created on May 19, 2009, 1:58 PM
//

/**
 * @file Analyzer.h
 * @brief This class takes care of analysing the material budget
 */

#ifndef ANALYZER_H
#define ANALYZER_H

#define MY_RANDOM_SEED 0xcaffe

#include <cmath>
#include <string>
#include <vector>
#include <set>
#include <algorithm>
#include <ModuleCap.h>
#include <InactiveElement.h>
#include <InactiveSurfaces.h>
#include <MaterialBudget.h>
#include <TCanvas.h>
#include <TProfile.h>
#include <TGraph.h>
#include <TMultiGraph.h>
#include <TGraphErrors.h>
#include <Math/Vector3D.h>

#include <global_funcs.h>

#include "TRandom3.h"
#include "Module.h"
#include "AnalyzerVisitor.h"
#include "Bag.h"
#include "SummaryTable.h"
#include "TagMaker.h"
#include "hit.hh"
#include "TrackNew.h"

#include <TFile.h>
#include <TProfile.h>
#include <TF1.h>
#include <TAxis.h>
#include <TCanvas.h>

<<<<<<< HEAD
#include <AnalyzerTools.hh>
=======
// Forward declaration
class TProfile;

>>>>>>> 50db2616

namespace insur {

  /**
   * A warning that may occur during processing
   */
  static const std::string msg_module_warning = "Warning: tracker module with undefined subdetector type found.";

  /**
   * Two comparison functions for <i>std::pair<int, int></i> entries.
   */
  bool compareIntPairFirst(std::pair<int, int> p, std::pair<int, int> q);
  bool compareIntPairSecond(std::pair<int, int> p, std::pair<int, int> q);
  /**
   * @class Analyzer
   * @brief This class analyses the properties of a given <i>MaterialBudget</i> instance with respect to eta.
   *
   * It simulates a series of tracks that start at the origin (z = 0), maintain a fixed value of PI / 2 for phi and cover
   * an eta range from 0 to the maximal eta found in the provided geometry. Each volume hit by a track contributes
   * its radiation and interaction lengths to a grand total for that track. Those grand totals, recorded by eta, are
   * stored in a series of histograms that give a complete profile of the expected interaction of the tracker itself with
   * the particles that pass through it.
   */

  typedef std::map<std::pair<std::string, int>, TH1D*> StubRateHistos;
  typedef std::vector<Module*> ModuleVector;
  typedef std::vector<Layer*> LayerVector;
  typedef TriggerProcessorBandwidthVisitor::ModuleConnectionMap ModuleConnectionMap;
  typedef TriggerProcessorBandwidthVisitor::TriggerSectorMap TriggerSectorMap;

  // TODO:
  // Move this to track.hh?
  typedef std::vector<Track> TrackCollection;
  //typedef double TrackCollectionKey;
  typedef std::map<int, TrackNewCollection> TrackNewCollectionMap;


  class Analyzer : private AnalyzerTools {
  public:
    Analyzer();
    virtual ~Analyzer() {}
    std::map<std::string, TH1D*>& getHistoActiveComponentsR() { return rComponents; }
    std::map<std::string, TH1D*>& getHistoActiveComponentsI() { return iComponents; }
    std::map<std::string, TH1D*>& getHistoBeamPipeR() { return rComponentsBeamPipe; }
    std::map<std::string, TH1D*>& getHistoBeamPipeI() { return iComponentsBeamPipe; }
    std::map<std::string, TH1D*>& getHistoPixelIntersticeR() { return rComponentsPixelInterstice; }
    std::map<std::string, TH1D*>& getHistoPixelIntersticeI() { return iComponentsPixelInterstice; }
    std::map<std::string, TH1D*>& getHistoPixelTrackingVolumeR() { return rComponentsPixelTrackingVolume; }
    std::map<std::string, TH1D*>& getHistoPixelTrackingVolumeI() { return iComponentsPixelTrackingVolume; }
    std::map<std::string, TH1D*>& getHistoIntersticeR() { return rComponentsInterstice; }
    std::map<std::string, TH1D*>& getHistoIntersticeI() { return iComponentsInterstice; }
    std::map<std::string, TH1D*>& getHistoOuterTrackingVolumeR() { return rComponentsOuterTrackingVolume; }
    std::map<std::string, TH1D*>& getHistoOuterTrackingVolumeI() { return iComponentsOuterTrackingVolume; }
    //std::map<std::string, TH1D*>& getHistoTotalTrackingVolumeR() { return rComponentsTotalTrackingVolume; }
    //std::map<std::string, TH1D*>& getHistoTotalTrackingVolumeI() { return iComponentsTotalTrackingVolume; }
    //std::vector<std::string>& getComponentsTrackingVolume() { return componentsTotalTrackingVolumeOrder; }
    TH1D& getHistoModulesBarrelsR() { return ractivebarrel; }
    TH1D& getHistoModulesBarrelsI() { return iactivebarrel; }
    TH1D& getHistoModulesEndcapsR() { return ractiveendcap; }
    TH1D& getHistoModulesEndcapsI() { return iactiveendcap; }
    TH1D& getHistoServicesBarrelsR() { return rserfbarrel; }
    TH1D& getHistoServicesBarrelsI() { return iserfbarrel; }
    TH1D& getHistoServicesEndcapsR() { return rserfendcap; }
    TH1D& getHistoServicesEndcapsI() { return iserfendcap; }
    TH1D& getHistoSupportsBarrelsR() { return rlazybarrel; }
    TH1D& getHistoSupportsBarrelsI() { return ilazybarrel; }
    TH1D& getHistoSupportsEndcapsR() { return rlazyendcap; }
    TH1D& getHistoSupportsEndcapsI() { return ilazyendcap; }
    TH1D& getHistoSupportsBarrelTubesR() { return rlazybtube; }
    TH1D& getHistoSupportsBarrelTubesI() { return ilazybtube; }
    TH1D& getHistoSupportsTubesR() { return rlazytube; }
    TH1D& getHistoSupportsTubesI() { return ilazytube; }
    TH1D& getHistoSupportsUserDefinedR() { return rlazyuserdef; }
    TH1D& getHistoSupportsUserDefinedI() { return ilazyuserdef; }
    TH1D& getHistoBarrelsAllR() { return rbarrelall; }
    TH1D& getHistoBarrelsAllI() { return ibarrelall; }
    TH1D& getHistoEndcapsAllR() { return rendcapall; }
    TH1D& getHistoEndcapsAllI() { return iendcapall; }
    TH1D& getHistoModulesAllR() { return ractiveall; }
    TH1D& getHistoModulesAllI() { return iactiveall; }
    TH1D& getHistoServicesAllR() { return rserfall; }
    TH1D& getHistoServicesAllI() { return iserfall; }
    TH1D& getHistoSupportsAllR() { return rlazyall; }
    TH1D& getHistoSupportsAllI() { return ilazyall; }
    std::map<std::string, TH1D*>& getHistoServicesDetailsR() { return rComponentsServicesDetails; }
    std::map<std::string, TH1D*>& getHistoServicesDetailsI() { return iComponentsServicesDetails; }
    TH1D& getHistoGlobalR() { return rglobal; }
    TH1D& getHistoGlobalI() { return iglobal; }
    TH2D& getHistoIsoR() { return isor; }
    TH2D& getHistoIsoI() { return isoi; }
    TH2D& getHistoMapRadiation();
    TH2D& getHistoMapInteraction();
    TH1D& getHistoOptimalSpacing(bool actualWindow);
    //std::vector<Track>& getTracks() { return tv; } // useless ?! remove !
    std::map<int, TGraph>& getRhoGraphs(bool ideal, bool isTrigger);
    std::map<int, TGraph>& getPhiGraphs(bool ideal, bool isTrigger);
    std::map<int, TGraph>& getDGraphs(bool ideal, bool isTrigger);
    std::map<int, TGraph>& getCtgThetaGraphs(bool ideal, bool isTrigger);
    std::map<int, TGraph>& getZ0Graphs(bool ideal, bool isTrigger);
    std::map<int, TGraph>& getPGraphs(bool ideal, bool isTrigger);
    std::map<int, TGraph>& getLGraphs(bool ideal, bool isTrigger);
    std::map<int, TGraph>& getBetaGraphs(bool ideal, bool isTrigger);
    std::map<int, TGraph>& getOmegaGraphs(bool ideal, bool isTrigger);
    GraphBag& getGraphBag() { return myGraphBag; }
    mapBag& getMapBag() { return myMapBag; }
    profileBag& getProfileBag() { return myProfileBag; }
    std::map<int, TGraphErrors>& getSpacingTuningGraphs() { return spacingTuningGraphs; }
    std::map<int, TGraphErrors>& getSpacingTuningGraphsBad() { return spacingTuningGraphsBad; }
    TH1D& getSpacingTuningFrame() { return spacingTuningFrame; }
    const double& getTriggerRangeLowLimit(const std::string& typeName ) { return triggerRangeLowLimit[typeName] ; }
    const double& getTriggerRangeHighLimit(const std::string& typeName ) { return triggerRangeHighLimit[typeName] ; }
    /*virtual*/ void analyzeMaterialBudget(MaterialBudget& mb, const std::vector<double>& momenta, int etaSteps = 50, MaterialBudget* pm = NULL);
    void computeTriggerProcessorsBandwidth(Tracker& tracker);
    void analyzeTaggedTracking(MaterialBudget& mb,
                               const std::vector<double>& momenta,
                               const std::vector<double>& triggerMomenta,
                               const std::vector<double>& thresholdProbabilities,
                               bool isPixel,
                               bool& debugResolution,
                               int etaSteps = 50,
                               MaterialBudget* pm = nullptr);
    bool checkFile(const std::string& fileName, const std::string& filePath);
    bool isTripletFromDifLayers(TrackNew& track, int iHit, bool propagOutIn);
    bool analyzePatterReco(MaterialBudget& mb, mainConfigHandler& mainConfig, int etaSteps = 50, MaterialBudget* pm = nullptr);
    std::vector<TProfile*> hisPatternRecoInOutPt;//! InOut approach - tracker: Bkg contamination probability accumulated across eta for set of pT
    std::vector<TProfile*> hisPatternRecoInOutP; //! InOut approach - inner tracker: Bkg contamination probability accumulated across eta for set of pT
    std::map<std::string, std::vector<TProfile*>> hisPtHitDProjInOut;     //!< InOut approach: D0 projection @ ith+3 measurement plane at given eta for set of pt
    std::map<std::string, std::vector<TProfile*>> hisPHitDProjInOut;      //!< InOut approach: D0 projection @ ith+3 measurement plane at given eta for set of p
    std::map<std::string, std::vector<TProfile*>> hisPtHitZProjInOut;     //!< InOut approach: Z0 projection @ ith+3 measurement plane at given eta for set of pt
    std::map<std::string, std::vector<TProfile*>> hisPHitZProjInOut;      //!< InOut approach: Z0 projection @ ith+3 measurement plane at given eta for set of p
    std::map<std::string, std::vector<TProfile*>> hisPtHitProbContamInOut;//!< InOut approach: Calculated occupancy from flux & pile-up @ ith+3 measurement plane at given eta for set of pt
    std::map<std::string, std::vector<TProfile*>> hisPHitProbContamInOut; //!< InOut approach: Calculated occupancy from flux & pile-up @ ith+3 measurement plane at given eta for set of p
    
    virtual void analyzeTriggerEfficiency(Tracker& tracker,
                                          const std::vector<double>& triggerMomenta,
                                          const std::vector<double>& thresholdProbabilities,
                                          int etaSteps = 50);
    void createTriggerDistanceTuningPlots(Tracker& tracker, const std::vector<double>& triggerMomenta);
    void analyzeGeometry(Tracker& tracker, int nTracks = 1000);
    void computeBandwidth(Tracker& tracker);
    void computeTriggerFrequency(Tracker& tracker);
    void analyzePower(Tracker& tracker);
    void createGeometryLite(Tracker& tracker);
    TH2D& getMapPhiEta() { return mapPhiEta; }
    TCanvas& getEtaProfileCanvas() {return etaProfileCanvas; }
    TH1D& getHitDistribution() {return hitDistribution; }
    TProfile& getTotalEtaProfile() {return totalEtaProfile; }
    TProfile& getTotalEtaProfileSensors() {return totalEtaProfileSensors; }
    TProfile& getTotalEtaProfileStubs() {return totalEtaProfileStubs; }
    TProfile& getTotalEtaProfileLayers() {return totalEtaProfileLayers; }
    TGraph& getPowerDensity() {return powerDensity;};
    std::vector<TProfile>& getTypeEtaProfiles() {return typeEtaProfile; }
    std::vector<TProfile>& getTypeEtaProfilesSensors() {return typeEtaProfileSensors; }
    std::vector<TProfile>& getTypeEtaProfilesStubs() {return typeEtaProfileStubs; }
    std::map<std::string, TProfile>& getLayerEtaCoverageProfiles() {return layerEtaCoverageProfile;}
    std::map<std::string, TProfile>& getLayerEtaCoverageProfilesStubs() {return layerEtaCoverageProfileStubs; }
    std::map<std::string, std::map<std::string, TH1I*>>& getStubEfficiencyCoverageProfiles() { return stubEfficiencyCoverageProfiles_; } // map of maps: inner map has momenta as keys
    std::vector<TObject> getSavingVector();
    TCanvas* getGeomLite() {if (geomLiteCreated) return geomLite; else return NULL; };
    TCanvas* getGeomLiteXY() {if (geomLiteXYCreated) return geomLiteXY; else return NULL; };
    TCanvas* getGeomLiteYZ() {if (geomLiteYZCreated) return geomLiteYZ; else return NULL; };
    TCanvas* getGeomLiteEC() {if (geomLiteECCreated) return geomLiteEC; else return NULL; };
    TH1D& getChanHitDistribution() { return chanHitDistribution; };
    TH1D& getBandwidthDistribution() { return bandwidthDistribution; };
    TH1D& getBandwidthDistributionSparsified() { return bandwidthDistributionSparsified; }
    TH1I& getModuleConnectionsDistribution() { return moduleConnectionsDistribution; }
    const ModuleConnectionMap& getModuleConnectionMap() const { return moduleConnections_; }
    int getGeometryTracksUsed() {return geometryTracksUsed; }
    int getMaterialTracksUsed() {return materialTracksUsed; }
    // Hadrons
    TGraph& getHadronTotalHitsGraph() {return hadronTotalHitsGraph;};
    TGraph& getHadronAverageHitsGraph() {return hadronAverageHitsGraph;};

    StubRateHistos& getTotalStubRateHistos() { return totalStubRateHistos_; }
    StubRateHistos& getTrueStubRateHistos() { return trueStubRateHistos_; }

    std::vector<double>& getHadronNeededHitsFraction() {return hadronNeededHitsFraction;};
    std::vector<TGraph>& getHadronGoodTracksFraction() { return hadronGoodTracksFraction; };


    static std::vector<double> average(TGraph& myGraph, std::vector<double> cuts);

    static const double ZeroHitsRequired;
    static const double OneHitRequired;

    void computeWeightSummary(MaterialBudget& mb);
    std::map<std::string, SummaryTable>& getBarrelWeightSummary() { return barrelWeights;};
    std::map<std::string, SummaryTable>& getEndcapWeightSummary() { return endcapWeights;};
    std::map<std::string, SummaryTable>& getBarrelWeightComponentSummary() { return barrelComponentWeights;};
    std::map<std::string, SummaryTable>& getEndcapWeightComponentSummary() { return endcapComponentWeights;};
    std::map<std::string, double>& getTypeWeigth() { return typeWeight; };
    std::map<std::string, double>& getTagWeigth() { return tagWeight; };
    std::map<std::string, TH2D>& getParametrizedResolutionLocalXBarrelMap() {return parametrizedResolutionLocalXBarrelMap; }
    std::map<std::string, TH2D>& getParametrizedResolutionLocalXEndcapsMap() { return parametrizedResolutionLocalXEndcapsMap; }
    std::map<std::string, TH2D>& getParametrizedResolutionLocalYBarrelMap() { return parametrizedResolutionLocalYBarrelMap; }
    std::map<std::string, TH2D>& getParametrizedResolutionLocalYEndcapsMap() { return parametrizedResolutionLocalYEndcapsMap; }
    std::map<std::string, TH1D>& getParametrizedResolutionLocalXBarrelDistribution() {return parametrizedResolutionLocalXBarrelDistribution; }
    std::map<std::string, TH1D>& getParametrizedResolutionLocalXEndcapsDistribution() { return parametrizedResolutionLocalXEndcapsDistribution; }
    std::map<std::string, TH1D>& getParametrizedResolutionLocalYBarrelDistribution() { return parametrizedResolutionLocalYBarrelDistribution; }
    std::map<std::string, TH1D>& getParametrizedResolutionLocalYEndcapsDistribution() { return parametrizedResolutionLocalYEndcapsDistribution; }
    std::map<std::string, SummaryTable>& getTriggerFrequencyTrueSummaries() { return triggerFrequencyTrueSummaries_; }
    std::map<std::string, SummaryTable>& getTriggerFrequencyInterestingSummaries() { return triggerFrequencyInterestingSummaries_; }
    std::map<std::string, SummaryTable>& getTriggerFrequencyFakeSummaries() { return triggerFrequencyFakeSummaries_; }
    std::map<std::string, SummaryTable>& getTriggerFrequencyMisfilteredSummaries() { return triggerFrequencyMisfilteredSummaries_; }
    std::map<std::string, SummaryTable>& getTriggerFrequencyCombinatorialSummaries() { return triggerFrequencyCombinatorialSummaries_; }
    std::map<std::string, SummaryTable>& getTriggerRateSummaries() { return triggerRateSummaries_; }
    std::map<std::string, SummaryTable>& getTriggerEfficiencySummaries() { return triggerEfficiencySummaries_; }
    std::map<std::string, SummaryTable>& getTriggerPuritySummaries() { return triggerPuritySummaries_; }
    std::map<std::string, SummaryTable>& getTriggerDataBandwidthSummaries() { return triggerDataBandwidthSummaries_; }
    
    double getTriggerPetalCrossoverR() const { return triggerPetalCrossoverR_; }
    const std::pair<Circle, Circle>& getSampleTriggerPetal() const { return sampleTriggerPetal_; }

    std::map<std::string, SummaryTable>& getStripOccupancySummaries() { return stripOccupancySummaries_; }
    std::map<std::string, SummaryTable>& getHitOccupancySummaries() { return hitOccupancySummaries_; }

    SummaryTable& getProcessorConnectionSummary() { return processorConnectionSummary_; }
    SummaryTable& getProcessorCommonConnectionSummary() { return processorCommonConnectionSummary_; }
    TH2I& getProcessorCommonConnectionMap() { return processorCommonConnectionMap_; }
    std::map<std::string, SummaryTable>& getModuleConnectionSummaries() { return moduleConnectionSummaries_; }
    SummaryTable& getProcessorInboundBandwidthSummary() { return processorInboundBandwidthSummary_; }
    SummaryTable& getProcessorInboundStubPerEventSummary() { return processorInboundStubPerEventSummary_; }

    const TriggerSectorMap& getTriggerSectorMap() const { return triggerSectorMap_; }

    inline double getEtaMaxMaterial() const { return insur::geom_max_eta_coverage;}
    inline double getEtaMaxGeometry() const { return insur::geom_max_eta_coverage;}
    inline double getEtaMaxTracker()  const { return insur::geom_max_eta_coverage;}
    inline double getEtaMaxTrigger()  const { return insur::geom_max_eta_coverage;}

    const std::string & getBillOfMaterials() { return billOfMaterials_ ; }
  protected:
    /**
     * @struct Cell
     * @brief This struct contains the cumulative radiation and interaction lengths over the area described by r and z.
     * @param rlength The cumulative radiation length
     * @param ilength The cumulative interaction length
     * @param rmin The minimal radius value of the cell
     * @param rmax The maximal radius value of the cell
     * @param etamin The minimal eta value of the cell
     * @param etamax The maximal eta value of the cell
     */
    struct Cell { double rlength; double ilength; double rmin; double rmax; double etamin; double etamax; };
    std::vector<std::vector<Cell> > cells;
    TH1D ractivebarrel, ractiveendcap, rserfbarrel, rserfendcap, rlazybarrel, rlazyendcap, rlazybtube, rlazytube, rlazyuserdef;
    TH1D iactivebarrel, iactiveendcap, iserfbarrel, iserfendcap, ilazybarrel, ilazyendcap, ilazybtube, ilazytube, ilazyuserdef;
    TH1D rbarrelall, rendcapall, ractiveall, rserfall, rlazyall;
    TH1D ibarrelall, iendcapall, iactiveall, iserfall, ilazyall;
    std::map<std::string, TH1D*> rComponentsServicesDetails, iComponentsServicesDetails;
    TH1D rglobal, iglobal;

    std::map<std::string, TH1D*> rComponents, iComponents;
    std::map<std::string, TH1D*> rComponentsBeamPipe, iComponentsBeamPipe;
    std::map<std::string, TH1D*> rComponentsPixelInterstice, iComponentsPixelInterstice;
    std::map<std::string, TH1D*> rComponentsPixelTrackingVolume, iComponentsPixelTrackingVolume;
    std::map<std::string, TH1D*> rComponentsInterstice, iComponentsInterstice;
    std::map<std::string, TH1D*> rComponentsOuterTrackingVolume, iComponentsOuterTrackingVolume;
    TH2D isor, isoi;
    TH2D mapRadiation, mapInteraction;
    TH2I mapRadiationCount, mapInteractionCount;
    TH2D mapRadiationCalib, mapInteractionCalib;
    TH2D mapPhiEta;
    TCanvas etaProfileCanvas;
    TCanvas* geomLite; bool geomLiteCreated;
    TCanvas* geomLiteXY; bool geomLiteXYCreated;
    TCanvas* geomLiteYZ; bool geomLiteYZCreated;
    TCanvas* geomLiteEC; bool geomLiteECCreated;
    TH1D chanHitDistribution;
    TH1D bandwidthDistribution;
    TH1D bandwidthDistributionSparsified;
    TH1D optimalSpacingDistribution;
    TH1D optimalSpacingDistributionAW;

    TH1I moduleConnectionsDistribution;

    std::map<std::string, SummaryTable> barrelWeights;
    std::map<std::string, SummaryTable> endcapWeights;
    std::map<std::string, SummaryTable> barrelComponentWeights;
    std::map<std::string, SummaryTable> endcapComponentWeights;
    std::map<std::string, double> typeWeight;
    std::map<std::string, double> tagWeight;

    std::map<std::string, TH2D> parametrizedResolutionLocalXBarrelMap;
    std::map<std::string, TH2D> parametrizedResolutionLocalXEndcapsMap;
    std::map<std::string, TH2D> parametrizedResolutionLocalYBarrelMap;
    std::map<std::string, TH2D> parametrizedResolutionLocalYEndcapsMap; 
    std::map<std::string, TH1D> parametrizedResolutionLocalXBarrelDistribution;
    std::map<std::string, TH1D> parametrizedResolutionLocalXEndcapsDistribution;
    std::map<std::string, TH1D> parametrizedResolutionLocalYBarrelDistribution;
    std::map<std::string, TH1D> parametrizedResolutionLocalYEndcapsDistribution;

    std::map<std::string, std::map<std::pair<int, int>, double> > triggerDataBandwidths_;
    std::map<std::string, std::map<std::pair<int, int>, double> > triggerFrequenciesPerEvent_;
    std::map<std::string, SummaryTable> triggerFrequencyTrueSummaries_, triggerFrequencyFakeSummaries_, triggerFrequencyMisfilteredSummaries_, triggerFrequencyCombinatorialSummaries_, triggerFrequencyInterestingSummaries_;
    std::map<std::string, SummaryTable> triggerRateSummaries_, triggerEfficiencySummaries_, triggerPuritySummaries_;
    std::map<std::string, SummaryTable> triggerDataBandwidthSummaries_;

    std::map<std::string, SummaryTable> stripOccupancySummaries_;
    std::map<std::string, SummaryTable> hitOccupancySummaries_;

    SummaryTable processorConnectionSummary_;
    SummaryTable processorCommonConnectionSummary_;
    TH2I processorCommonConnectionMap_;
    std::map<std::string, SummaryTable> moduleConnectionSummaries_;
    SummaryTable processorInboundBandwidthSummary_;
    SummaryTable processorInboundStubPerEventSummary_;

    double triggerPetalCrossoverR_;
    std::pair<Circle, Circle> sampleTriggerPetal_;

    ModuleConnectionMap moduleConnections_;
    TriggerSectorMap triggerSectorMap_;
    
    TH1D hitDistribution;
    GraphBag myGraphBag;
    mapBag myMapBag;
    profileBag myProfileBag;
    std::map<int, TGraphErrors> spacingTuningGraphs; // TODO: find a way to communicate the limits, not their plots!
    std::map<int, TGraphErrors> spacingTuningGraphsBad; // TODO: find a way to communicate the limits, not their plots!
    ModuleOptimalSpacings moduleOptimalSpacings;
    TH1D spacingTuningFrame;
    std::map<std::string, double> triggerRangeLowLimit;
    std::map<std::string, double> triggerRangeHighLimit;

    // Hadrons
    TGraph hadronTotalHitsGraph;
    TGraph hadronAverageHitsGraph;
    std::vector<double> hadronNeededHitsFraction;
    std::vector<TGraph> hadronGoodTracksFraction;


    StubRateHistos totalStubRateHistos_;
    StubRateHistos trueStubRateHistos_;

    TGraph powerDensity;
    TProfile totalEtaProfile, totalEtaProfileSensors, totalEtaProfileStubs, totalEtaProfileLayers;
    std::vector<TProfile> typeEtaProfile, typeEtaProfileSensors, typeEtaProfileStubs;
    std::map<std::string, TProfile> layerEtaCoverageProfile, layerEtaCoverageProfileStubs;

    std::map<std::string, std::map<std::string, TH1I*>> stubEfficiencyCoverageProfiles_;

    std::vector<TObject> savingGeometryV; // Vector of ROOT objects to be saved
    std::vector<TObject> savingMaterialV; // Vector of ROOT objects to be saved

    Material findAllHits(MaterialBudget& mb, MaterialBudget* pm, 
                         double& eta, double& theta, double& phi, TrackNew& track);


    void computeDetailedWeights(std::vector<std::vector<ModuleCap> >& tracker, std::map<std::string, SummaryTable>& weightTables, bool byMaterial);
    virtual Material analyzeModules(std::vector<std::vector<ModuleCap> >& tr, double eta, double theta, double phi, Track& t, 
                                    std::map<std::string, Material>& sumComponentsRI, bool isPixel = false);

    int findHitsModules(Tracker& tracker, double z0, double eta, double theta, double phi, Track& t);

    virtual Material findHitsModules(std::vector<std::vector<ModuleCap> >& tr,
                                     double eta, double theta, double phi, TrackNew& t, bool isPixel = false);
    virtual Material findHitsModuleLayer(std::vector<ModuleCap>& layer, double eta, double theta, double phi, TrackNew& t, bool isPixel = false);

    virtual Material findModuleLayerRI(std::vector<ModuleCap>& layer, double eta, double theta, double phi, Track& t, 
                                       std::map<std::string, Material>& sumComponentsRI, bool isPixel = false);
    virtual Material analyzeInactiveSurfaces(std::vector<InactiveElement>& elements, double eta, double theta, 
                                             Track& t, std::map<std::string, Material>& sumServicesComponentsRI, MaterialProperties::Category cat = MaterialProperties::no_cat, bool isPixel = false);
    virtual Material findHitsInactiveSurfaces(std::vector<InactiveElement>& elements, double eta, double theta,
                                              TrackNew& t, bool isPixel = false);

    void clearGraphsPt(int graphAttributes, const std::string& aTag);
    void clearGraphsP(int graphAttributes, const std::string& aTag);
    void calculateGraphsConstPt(const int& aMomentum,
                                const TrackNewCollection& aTrackCollection,
                                int graphAttributes,
                                const string& graphTag);
    void calculateGraphsConstP(const int& aMomentum,
                               const TrackNewCollection& aTrackCollection,
                               int graphAttributes,
                               const string& graphTag);
    void calculateParametrizedResolutionPlots(std::map<std::string, TrackNewCollectionMap>& taggedTrackPtCollectionMap);
    void fillTriggerEfficiencyGraphs(const Tracker& tracker,
                                     const std::vector<double>& triggerMomenta,
                                     const std::vector<Track>& trackVector);
    void fillTriggerPerformanceMaps(Tracker& tracker);
    //void fillPowerMap(Tracker& tracker);
    void clearMaterialBudgetHistograms();
    void prepareTriggerPerformanceHistograms(const int& nTracks, const double& etaMax, const vector<double>& triggerMomenta, const vector<double>& thresholdProbabilities);
    void prepareTriggerProcessorHistograms();
    void clearGeometryHistograms();
    void clearCells();
    void setHistogramBinsBoundaries(int bins, double min, double max);
    void setCellBoundaries(int bins, double minr, double maxr, double minz, double maxz);
    void fillCell(double r, double eta, double theta, Material mat);
    void fillMapRT(const double& r, const double& theta, const Material& mat);
    void fillMapRZ(const double& r, const double& z, const Material& mat);
    void transformEtaToZ();
    double findXThreshold(const TProfile& aProfile, const double& yThreshold, const bool& goForward );
    std::pair<double, double> computeMinMaxTracksEta(const Tracker& t) const;
  private:
    // A random number generator
    TRandom3 myDice; 
    int findCellIndexR(double r);
    int findCellIndexEta(double eta);
    int createResetCounters(Tracker& tracker, std::map <std::string, int> &modTypes);
    std::pair <XYZVector, double > shootDirection(double minEta, double maxEta);
    std::vector<std::pair<Module*, HitType>> trackHit(const XYZVector& origin, const XYZVector& direction, Tracker::Modules& properModules);
    void resetTypeCounter(std::map<std::string, int> &modTypes);
    double diffclock(clock_t clock1, clock_t clock2);
    Color_t colorPicker(std::string);
    std::map<std::string, Color_t> colorPickMap;
    Color_t lastPickedColor;
    int geometryTracksUsed;
    int materialTracksUsed;
    void fillAvailableSpacing(Tracker& tracker, std::vector<double>& spacingOptions);
    static constexpr double maximum_n_planes = 13.;

    bool isModuleInEtaSector(const Tracker& tracker, const Module* module, int etaSector) const;
    bool isModuleInPhiSector(const Tracker& tracker, const Module* module, int phiSector) const;

    static int bsCounter;
    
    std::string billOfMaterials_;
  };
}
#endif  /* _ANALYZER_H */
<|MERGE_RESOLUTION|>--- conflicted
+++ resolved
@@ -47,13 +47,10 @@
 #include <TAxis.h>
 #include <TCanvas.h>
 
-<<<<<<< HEAD
 #include <AnalyzerTools.hh>
-=======
+
 // Forward declaration
 class TProfile;
-
->>>>>>> 50db2616
 
 namespace insur {
 
