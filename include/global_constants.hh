--- conflicted
+++ resolved
@@ -114,11 +114,7 @@
   static const int    vis_std_canvas_sizeY   = 900;
   static const int    vis_max_canvas_sizeY   =1800;
 
-<<<<<<< HEAD
-  static const double vis_eta_step           = 0.01;
-=======
   static const double vis_eta_step           = 0.02;
->>>>>>> 5664e8cd
   static const int    vis_n_bins             = geom_max_eta_coverage/vis_eta_step;  // Default number of bins in histogram from eta=0  to max_eta_coverage
 
 
