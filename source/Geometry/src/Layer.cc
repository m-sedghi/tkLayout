--- conflicted
+++ resolved
@@ -181,10 +181,6 @@
  numberRods        ("numberRods"        , parsedOnly()),
  m_ringNode     (       "Ring"               , parsedOnly()),
  m_stationsNode (       "Station"            , parsedOnly()),
- buildNumModulesFlat("numModulesFlat"     , parsedOnly()),
- buildNumModulesTilted("numModulesTilted"     , parsedOnly()),
- isTilted       ("isTilted"       , parsedOnly(), false),
- isTiltedAuto   ("isTiltedAuto"   , parsedOnly()),
  m_materialObject(MaterialObject::LAYER),
  m_flangeConversionStation(nullptr),
  m_sameRods(sameRods)
@@ -222,10 +218,7 @@
 {
   PropertyObject::check();
 
-<<<<<<< HEAD
   // Non-tilted geometry
-  if (!isTilted()) {
-=======
   if (!isTilted()) {
     if (buildNumModules() > 0 && outerZ.state()) throw PathfulException("Only one between numModules and outerZ can be specified");
     if (buildNumModules() == 0 && !outerZ.state()) throw PathfulException("At least one between numModules and outerZ must be specified");
@@ -256,47 +249,45 @@
       if (!numberRods.state()) throw PathfulException("Tilted layer with automatic placement : numberRods must be specified.");
     }
   }
->>>>>>> 4cb54002
-
-    if (buildNumModules() > 0  && outerZ.state()) throw PathfulException("Only one between numModules and maxZ can be specified");
-    if (buildNumModules() == 0 &&!outerZ.state()) throw PathfulException("At least one between numModules and maxZ must be specified");
-    if (!phiOverlap.state())                      throw PathfulException("Flat layer: phiOverlap must be specified.");
-    if (!phiSegments.state())                     throw PathfulException("Flat layer: phiSegments must be specified.");
-    //if (numRods.state())                          throw PathfulException("Flat layer : numRods should not be specified.");
-
-    if (isTiltedAuto.state())          logERROR("Layer " + std::to_string(myid()) + ": doesn't make sense to specify isTiltedAuto. Not being used.");
-    if (buildNumModulesFlat.state())   logERROR("Layer " + std::to_string(myid()) + ": doesn't make sense to specify numModulesFlat. Not being used.");
-    if (buildNumModulesTilted.state()) logERROR("Layer " + std::to_string(myid()) + ": doesn't make sense to specify numModulesTilted. Not being used.");
-  }
-  // Tilted geometry
-  else {
-
-    if (!isTiltedAuto.state()) throw PathfulException("Tilted layer: isTiltedAuto must be specified.");
-    if (phiOverlap.state())    throw PathfulException("Tilted layer: phiOverlap should not be specified.");
-    if (phiSegments.state())   throw PathfulException("Tilted layer: phiSegments should not be specified.");
-
-    // Automatic tilt algorithm applied
-    if (isTiltedAuto()) {
-      if (!buildNumModulesFlat.state())   throw PathfulException("Tilted layer with automatic placement: numModulesFlat must be specified.");
-      if (!buildNumModulesTilted.state()) throw PathfulException("Tilted layer with automatic placement: numModulesTilted must be specified.");
-      if (buildNumModules() > 0 && buildNumModulesFlat.state() && buildNumModulesTilted.state()) {
-        if (buildNumModules() !=  (buildNumModulesFlat() + buildNumModulesTilted())) {
-          throw PathfulException("Tilted layer : numModules != (numModulesFlat + numModulesTilted). Specify numModulesFlat and numModulesTilted only, don't specify numModules.");
-        }
-      }
-      //if (!numRods.state()) throw PathfulException("Tilted layer with automatic placement : numRods must be specified.");
-    }
-    // Config file for tilting used instead
-    else {
-      // TODO: Not implemented
-      throw PathfulException("Tilted geometry built on configuration file not implemented. Use automatic build instead!");
-
-      if (buildNumModulesFlat.state())   logERROR("Tilted layer " + std::to_string(myid()) + ": doesn't make sense to specify numModulesFlat. Not being used.");
-      if (buildNumModulesTilted.state()) logERROR("Tilted layer " + std::to_string(myid()) + ": doesn't make sense to specify numModulesTilted. Not being used.");
-    }
-
-    if (outerZ.state()) logERROR("Tilted layer: outerZ was specified. Routing of services will be forced to be at Z = outerZ.");
-  }
+//    if (buildNumModules() > 0  && outerZ.state()) throw PathfulException("Only one between numModules and maxZ can be specified");
+//    if (buildNumModules() == 0 &&!outerZ.state()) throw PathfulException("At least one between numModules and maxZ must be specified");
+//    if (!phiOverlap.state())                      throw PathfulException("Flat layer: phiOverlap must be specified.");
+//    if (!phiSegments.state())                     throw PathfulException("Flat layer: phiSegments must be specified.");
+//    //if (numRods.state())                          throw PathfulException("Flat layer : numRods should not be specified.");
+//
+//    if (isTiltedAuto.state())          logERROR("Layer " + std::to_string(myid()) + ": doesn't make sense to specify isTiltedAuto. Not being used.");
+//    if (buildNumModulesFlat.state())   logERROR("Layer " + std::to_string(myid()) + ": doesn't make sense to specify numModulesFlat. Not being used.");
+//    if (buildNumModulesTilted.state()) logERROR("Layer " + std::to_string(myid()) + ": doesn't make sense to specify numModulesTilted. Not being used.");
+//  }
+//  // Tilted geometry
+//  else {
+//
+//    if (!isTiltedAuto.state()) throw PathfulException("Tilted layer: isTiltedAuto must be specified.");
+//    if (phiOverlap.state())    throw PathfulException("Tilted layer: phiOverlap should not be specified.");
+//    if (phiSegments.state())   throw PathfulException("Tilted layer: phiSegments should not be specified.");
+//
+//    // Automatic tilt algorithm applied
+//    if (isTiltedAuto()) {
+//      if (!buildNumModulesFlat.state())   throw PathfulException("Tilted layer with automatic placement: numModulesFlat must be specified.");
+//      if (!buildNumModulesTilted.state()) throw PathfulException("Tilted layer with automatic placement: numModulesTilted must be specified.");
+//      if (buildNumModules() > 0 && buildNumModulesFlat.state() && buildNumModulesTilted.state()) {
+//        if (buildNumModules() !=  (buildNumModulesFlat() + buildNumModulesTilted())) {
+//          throw PathfulException("Tilted layer : numModules != (numModulesFlat + numModulesTilted). Specify numModulesFlat and numModulesTilted only, don't specify numModules.");
+//        }
+//      }
+//      //if (!numRods.state()) throw PathfulException("Tilted layer with automatic placement : numRods must be specified.");
+//    }
+//    // Config file for tilting used instead
+//    else {
+//      // TODO: Not implemented
+//      throw PathfulException("Tilted geometry built on configuration file not implemented. Use automatic build instead!");
+//
+//      if (buildNumModulesFlat.state())   logERROR("Tilted layer " + std::to_string(myid()) + ": doesn't make sense to specify numModulesFlat. Not being used.");
+//      if (buildNumModulesTilted.state()) logERROR("Tilted layer " + std::to_string(myid()) + ": doesn't make sense to specify numModulesTilted. Not being used.");
+//    }
+//
+//    if (outerZ.state()) logERROR("Tilted layer: outerZ was specified. Routing of services will be forced to be at Z = outerZ.");
+//  }
 
   if (bigDelta()  <0)          throw PathfulException("Big delta parameter must be positive!");
   if (smallDelta()<0)          throw PathfulException("Small delta parameter must be positive!");
@@ -318,17 +309,6 @@
 }
 
 
-
-<<<<<<< HEAD
-    // Build either straight or tilted geometry
-    if (!isTilted()) {
-
-      buildStraight(barrelNumLayers, barrelMinR, barrelMaxR);
-      buildNumModulesFlat(buildNumModules());
-      buildNumModulesTilted(0);
-    }
-    else buildTilted(barrelNumLayers, barrelMinR, barrelMaxR);
-=======
 RodTemplate Layer::makeRodTemplate() {
   RodTemplate rodTemplate(buildNumModules() > 0 ? buildNumModules() : (!m_ringNode.empty() ? m_ringNode.rbegin()->first + 1 : 1)); // + 1 to make room for a default constructed module to use when building rods in case the rodTemplate vector doesn't have enough elements
   //std::cout << "rodTemplate.size() = " << rodTemplate.size() << std::endl;
@@ -341,8 +321,6 @@
   }
   return rodTemplate;
 }
->>>>>>> 4cb54002
-
 
 //
 // Helper function calculating optimal layer radius for straight option
@@ -621,7 +599,9 @@
 }
 
 
-
+//
+// If tilted layer required, build() method internally calls buildTilted()
+//
 void Layer::buildTilted() {
 
   vector<TiltedModuleSpecs> tmspecsi, tmspecso;
@@ -809,11 +789,6 @@
 
 
 
-//
-<<<<<<< HEAD
-// If tilted layer required, build() method internally calls buildTilted()
-//
-void Layer::buildTilted(int barrelNumLayers, double barrelMinR, double barrelMaxR) {
 
 //  // Tilted geometry built as described in config file
 //  if (!isTiltedAuto()) {
@@ -978,13 +953,9 @@
 //  placeRadius_ += std::accumulate(tmspecso.begin(), tmspecso.end(), 0., [](double x, const TiltedModuleSpecs& t) { return x+t.r; });
 //  placeRadius_ /= tmspecsi.size() + tmspecso.size();
 
-}
-
-//
-// Setup: link lambda functions to various layer related properties (use setup functions for ReadOnly Computable properties)
-=======
+
+//
 // Build recursively individual subdetector systems: rods -> modules
->>>>>>> 4cb54002
 //
 void Layer::build(int barrelNumLayers, double barrelMinR, double barrelMaxR) {
 
