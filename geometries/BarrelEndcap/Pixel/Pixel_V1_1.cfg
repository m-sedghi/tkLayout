
Tracker Pixels {

  phiSegments 4
  etaCut 4.1
  zError 70

  smallDelta 0
  bigDelta 3

  servicesForcedUp false

  barrelRotation 1.57079632679
 
<<<<<<< HEAD
  @includestd ModuleTypes/Pixel_no_mat
  @includestd ModuleTypes/pixelResolution
=======
  @includestd ModuleTypes/pixel_no_mat
>>>>>>> 708fbf28
  @includestd Conversions/station_BPX_GBT

  trackingTags pixel,tracker

  Barrel PXB {
    @include Baseline2015_tilted_Pixel_V1_1_SupportsBPX.cfg
    bigDelta 1.5
    phiOverlap 0.60
    zOverlap -0.2 // 200 um gap along the stave
    beamSpotCover false
    smallDelta 0 
    numLayers 4
    startZMode modulecenter
    numModules 5  // 4 on the right and 3 on the left
    compressed false
    innerRadius 30 
    outerRadius 146
    width 17
    length 57
    smallParity 1
    bigParity -1
    Layer 1 {
      @includestd ModuleTypes/pixel_L1
      plotColor 7
      Ring 2,4 { plotColor 8 }
      layerRotation 0.262
    }
      Layer 2 {
      @includestd ModuleTypes/pixel_L2
      plotColor 7
      Ring 2,4 { plotColor 8 }
      layerRotation 0.131
      //radiusMode fixed
      placeRadiusHint 62
    }
    Layer 3 {
      @includestd ModuleTypes/pixel_L3
      plotColor 7
      Ring 2,4 { plotColor 8 }
      layerRotation 0.079
      //radiusMode fixed
      placeRadiusHint 105
    }
    Layer 4 {
      @includestd ModuleTypes/pixel_L4
      plotColor 7
      Ring 2,4 { plotColor 8 }
      layerRotation 0.056
    }
  }



  Endcap PXE {
    @includestd Materials/FPX_disk
    @include Baseline2015_tilted_Pixel_V1_1_SupportsFPX.cfg
    @includestd Conversions/flangeFPX
    moduleShape rectangular
    alignEdges true 
    numDisks 10
    smallDelta 2 
    bigDelta 4 
    outerRadius 160 
    numRings 3
    barrelGap 10.0
    maxZ 2650
    bigParity 1
    smallParity -1
    width 30
    length 67
    zRotation 1.570796327
    plotColor 7
 @includestd Conversions/station_FPX_GBT
    Ring 1 {
      @includestd Materials/FPX_R1
      numModules 20
      width 17 
      length 57
      ringOuterRadius 87 
    }
    Ring 2 {
@includestd Materials/FPX_R2
      numModules 36
      width 17 
      length 57
      ringOuterRadius 113
    }
    Ring 3 {
@includestd Materials/FPX_R3
      numModules 60
      width 17
      length 57
      ringOuterRadius 160
    }
    Disk 1 { placeZ 310 }
    Disk 2 { placeZ 398.6 }
    Disk 3 { placeZ 512.4 }
    Disk 4 { placeZ 658.8 }
    Disk 5 { placeZ 847 }
    Disk 6 { placeZ 1088.9 }
    Disk 7 { placeZ 1400 }
    Disk 8 { placeZ 2000 }
    Disk 9 { placeZ 2302.2 }
    Disk 10 { placeZ 2650 }
  }


Disk 1 { destination FPX1 }
Disk 2 {destination FPX2 }
Disk 3 { destination FPX3 }
Disk 4 {destination FPX4 }
Disk 5 { destination FPX5 }
Disk 6 {destination FPX6 }
Disk 7 { destination FPX7 }
Disk 8 {destination FPX8 }
Disk 9 { destination FPX9 }
Disk 10 {destination FPX10 }




}<|MERGE_RESOLUTION|>--- conflicted
+++ resolved
@@ -12,12 +12,9 @@
 
   barrelRotation 1.57079632679
  
-<<<<<<< HEAD
-  @includestd ModuleTypes/Pixel_no_mat
+
+  @includestd ModuleTypes/pixel_no_mat
   @includestd ModuleTypes/pixelResolution
-=======
-  @includestd ModuleTypes/pixel_no_mat
->>>>>>> 708fbf28
   @includestd Conversions/station_BPX_GBT
 
   trackingTags pixel,tracker
