// Lindsey Gray version : Endcap Timing layer

Endcap TimingEndcap {
  smallParity 1
  // Layout construction parameters
  zOverlap 0
  etaCut 10
  smallParity 1
  trackingTags tracker
  bigDelta 15.35 // NICK 2017-02-02
  smallDelta 7.4 // NICK 2015 (does not matter: overridden below ring by ring)
  phiSegments 4
  numDisks 1
  phiOverlap 0 
  numRings 9 
  outerRadius 1103.36 // NICK 2017-02-02

  minZ 2650.000
  maxZ 2750.000
  bigParity 1

  Ring 9 { ringOuterRadius 1101.000 }
  Ring 8 { ringOuterRadius 1016.264 }
  Ring 7 { ringOuterRadius 931.529 }
  Ring 6 { ringOuterRadius 846.794 }
  Ring 5 { ringOuterRadius 762.059 }
  Ring 4 { ringOuterRadius 677.323 } 
  Ring 3 { ringOuterRadius 592.588 }
  Ring 2 { ringOuterRadius 507.852 }
  Ring 1 { ringOuterRadius 423.117 }

  alignEdges false
  moduleShape rectangular
  
<<<<<<< HEAD
  @includestd CMS_Phase2/OuterTracker/Materials/timing_disk
=======
  @includestd CMS_Phase2/Timing/Materials/timing_disk
>>>>>>> 54e0cd8e
  @includestd CMS_Phase2/OuterTracker/Conversions/flangeTEDD
  
  Ring 1-9 {
    @includestd CMS_Phase2/Timing/ModuleTypes/timing_2x4_1000x3000
<<<<<<< HEAD
    @includestd CMS_Phase2/OuterTracker/Materials/timing_300
=======
    @includestd CMS_Phase2/Timing/Materials/timing_300
>>>>>>> 54e0cd8e
  }
}<|MERGE_RESOLUTION|>--- conflicted
+++ resolved
@@ -32,19 +32,11 @@
   alignEdges false
   moduleShape rectangular
   
-<<<<<<< HEAD
-  @includestd CMS_Phase2/OuterTracker/Materials/timing_disk
-=======
   @includestd CMS_Phase2/Timing/Materials/timing_disk
->>>>>>> 54e0cd8e
   @includestd CMS_Phase2/OuterTracker/Conversions/flangeTEDD
   
   Ring 1-9 {
     @includestd CMS_Phase2/Timing/ModuleTypes/timing_2x4_1000x3000
-<<<<<<< HEAD
-    @includestd CMS_Phase2/OuterTracker/Materials/timing_300
-=======
     @includestd CMS_Phase2/Timing/Materials/timing_300
->>>>>>> 54e0cd8e
   }
 }