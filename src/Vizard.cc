--- conflicted
+++ resolved
@@ -9084,11 +9084,7 @@
   std::string Vizard::createInnerTrackerDTCsToModulesCsv(const InnerCablingMap* myInnerCablingMap) {
 
     std::stringstream dtcsToModulesCsv;
-<<<<<<< HEAD
-    dtcsToModulesCsv << "(+Z) End ?/Boolean, (+X) Side?/Boolean, DTC #/I, MFB #/I, LP GBT #/C, # ELinks Per Module/I, Power Chain #/I, Power Chain Type/C, Long Barrel ?/Boolean, Module DetId/U, Module Section/C, Module Layer/I, Module Ring/I, Module phi_deg/D,N_Chips_Per_Module/I,N_Channels_Per_Module/I" << std::endl;
-=======
-    dtcsToModulesCsv << "IsPlusZEnd/O, IsPlusXSide/O, DTC/I, MFB/I, LpGBT/C, N_ELinks_Per_Module/I, Power_Chain/I, Power_Chain_Type/C, Is_LongBarrel/O, Module_DetId/i, Module_Section/C, Module_Layer/I, Module_Ring/I, Module_phi_deg/D" << std::endl;
->>>>>>> 81caaa6f
+    dtcsToModulesCsv << "IsPlusZEnd/O, IsPlusXSide/O, DTC/I, MFB/I, LpGBT/C, N_ELinks_Per_Module/I, Power_Chain/I, Power_Chain_Type/C, Is_LongBarrel/O, Module_DetId/i, Module_Section/C, Module_Layer/I, Module_Ring/I, Module_phi_deg/D, N_Chips_Per_Module/I, N_Channels_Per_Module/I" << std::endl;
 
     const std::map<int, std::unique_ptr<InnerDTC> >& myDTCs = myInnerCablingMap->getDTCs();
     for (const auto& itDTC : myDTCs) {
