--- conflicted
+++ resolved
@@ -162,20 +162,11 @@
     Material tmp;
     TrackNew track;
     eta = i_eta * etaStep;
-    theta = 2 * atan(exp(-eta));
-    //std::cout << " track's phi = " << phi << std::endl; 
+    theta = 2 * atan(exp(-eta)); 
     track.setThetaPhiPt(theta,phi,1*Units::TeV);
 
-<<<<<<< HEAD
     // TO DO: Add proper parametrization for shape of luminous region
     track.setOrigin(0., 0., 70.*(myDice.Rndm()*2.-1.));
-=======
-    //track.setOrigin(0., 0., 70.*(myDice.Rndm()*2.-1.)); // TODO: Not assuming z-error when analyzing resolution (missing implementation of non-zero track starting point in inactive hits)
-    track.setOrigin(0., 0., 0.); // TODO: Not assuming z-error when analyzing resolution (missing implementation of non-zero track starting point in inactive hits)
-
-    //track.setTheta(theta);
-    //track.setPhi(phi);
->>>>>>> f50b1e6b
 
     // Assign material to the track
     tmp = findAllHits(mb, pm, track);
