#include "Layer.hh"
#include "RodPair.hh"
#include "MessageLogger.hh"
#include "ConversionStation.hh"


define_enum_strings(Layer::RadiusMode) = { "shrink", "enlarge", "fixed", "auto" };


void FlatRingsGeometryInfo::calculateFlatRingsGeometryInfo(std::vector<StraightRodPair*> flatPartRods, double bigParity) {
 
  StraightRodPair* minusBigDeltaRod = (bigParity > 0 ? flatPartRods.at(1) : flatPartRods.front());
  const auto& minusBigDeltaModules = minusBigDeltaRod->modules().first;
  StraightRodPair* plusBigDeltaRod = (bigParity > 0 ? flatPartRods.front() : flatPartRods.at(1));
  const auto& plusBigDeltaModules = plusBigDeltaRod->modules().first;  

  int i = 0;
  double rStartInner;
  double zStartInner_REAL;
  double rEndInner;
  double zEndInner_REAL;
  int smallParity = minusBigDeltaRod->zPlusParity();
  for (const auto& m : minusBigDeltaModules) {
    if (i > 0) {
      zStartInner_REAL = m.planarMinZ();
      // Special case where ring has been built going upwards, and with zEndInner_REAL < zError
      if ((zStartInner_REAL < zEndInner_REAL) && (smallParity > 0)) {
	rEndInner -= m.dsDistance(); 
	rStartInner = m.center().Rho() + 0.5 * m.dsDistance();
      }
	else { // Standard case
	rStartInner = m.center().Rho() - 0.5 * m.dsDistance();
      }

      if (rStartInner != rEndInner) {
	double fact = (((rStartInner - rEndInner) > 0) ? 1. : -1.);
	
	if (zStartInner_REAL != zEndInner_REAL) {
	  // Let's call (H1pUP, H1ppDOWN) the line that binds H1pUP of the previous module, with H1ppDOWN of the next module.
	  // Standard Case : (H1pUP, H1ppDOWN) is secant with (Z).
	  // Let's call P the intersection point.
	  // zError is defined as the Z of point P.
	  double zErrorInnerAngle = atan( (rStartInner - rEndInner) / (zStartInner_REAL - zEndInner_REAL) );
	  zErrorInner_[i] = fact * (zStartInner_REAL - rStartInner / tan(zErrorInnerAngle));
	}	
	else { // Case where (H1pUP, H1ppDOWN) is orthogonal to (Z).
	  zErrorInner_[i] = fact * zStartInner_REAL;
	}
      }
      else { // Case where consecutive modules are placed at the same r within a rod, for the Pixel for example.
	if (zStartInner_REAL != zEndInner_REAL) { // If consecutive modules (along a rod) are not touching, zError is undefined.
	  zErrorInner_[i] = std::numeric_limits<double>::quiet_NaN();
	}
	else { // If consecutive modules (along a rod) are touching, zError is infinity.
	  zErrorInner_[i] = std::numeric_limits<double>::infinity();
	}
      }

    }

    zEndInner_REAL = m.planarMaxZ();
    rEndInner = m.center().Rho() + 0.5 * m.dsDistance();
   
    i++;
    smallParity = -smallParity;
  }

  i = 0;
  double rStartOuter;
  double zStartOuter_REAL;
  double rEndOuter;
  double zEndOuter_REAL;
  smallParity = plusBigDeltaRod->zPlusParity();
  for (const auto& m : plusBigDeltaModules) {
    if (i > 0) {
      zStartOuter_REAL = m.planarMinZ();
      if ((zStartOuter_REAL < zEndOuter_REAL) && (smallParity > 0)) {
	  rEndOuter -= m.dsDistance(); 
	  rStartOuter = m.center().Rho() + 0.5 * m.dsDistance();
	}
	else {
	  rStartOuter = m.center().Rho() - 0.5 * m.dsDistance();
	}

      if (rStartOuter != rEndOuter) {
	double fact = (((rStartOuter - rEndOuter) > 0) ? 1. : -1.);
	if (zStartOuter_REAL != zEndOuter_REAL) {
	  double zErrorOuterAngle = atan( (rStartOuter - rEndOuter) / (zStartOuter_REAL - zEndOuter_REAL) );
	  zErrorOuter_[i] = fact * (zStartOuter_REAL - rStartOuter / tan(zErrorOuterAngle));
	}
	else {
	  zErrorOuter_[i] = fact * zStartOuter_REAL;
	}
      }
      else {
	if (zStartOuter_REAL != zEndOuter_REAL) {
	  zErrorOuter_[i] = std::numeric_limits<double>::quiet_NaN();
	}
	else {
	  zErrorOuter_[i] = std::numeric_limits<double>::infinity();
	}
      }

    }
 
    zEndOuter_REAL = m.planarMaxZ();
    rEndOuter = m.center().Rho() + 0.5 * m.dsDistance();

    i++;
    smallParity = -smallParity;
  }  
}


TiltedRingsGeometryInfo::TiltedRingsGeometryInfo(int numModulesFlat, double flatPartrEndInner, double flatPartrEndOuter, double flatPartzEnd,  double flatPartzEnd_REAL, TiltedRingsTemplate tiltedRingsGeometry) {
  for (int i = (numModulesFlat + 1); i < (numModulesFlat + tiltedRingsGeometry.size() + 1); i++) {

    if (i == (numModulesFlat + 1)) {
      deltaZInner_[i] = tiltedRingsGeometry[i]->zInner() - flatPartzEnd;
      deltaZOuter_[i] = tiltedRingsGeometry[i]->zOuter() - flatPartzEnd;

      double zErrorInnerAngle = atan( (tiltedRingsGeometry[i]->rStartInner_REAL() - flatPartrEndInner) / (tiltedRingsGeometry[i]->zStartInner_REAL() - flatPartzEnd_REAL) );
      zErrorInner_[i] = tiltedRingsGeometry[i]->zStartInner_REAL() - tiltedRingsGeometry[i]->rStartInner_REAL() / tan(zErrorInnerAngle);

      double zErrorOuterAngle = atan( (tiltedRingsGeometry[i]->rStartOuter_REAL() - flatPartrEndOuter) / (tiltedRingsGeometry[i]->zStartOuter_REAL() - flatPartzEnd_REAL) );
      zErrorOuter_[i] = tiltedRingsGeometry[i]->zStartOuter_REAL() - tiltedRingsGeometry[i]->rStartOuter_REAL() / tan(zErrorOuterAngle);

    }

    else {
      deltaZInner_[i] = tiltedRingsGeometry[i]->zInner() - tiltedRingsGeometry[i-1]->zInner();
      deltaZOuter_[i] = tiltedRingsGeometry[i]->zOuter() - tiltedRingsGeometry[i-1]->zOuter();

      //covInner_[i] = (tiltedRingsGeometry[i]->thetaStartInner() - tiltedRingsGeometry[i-1]->thetaEndInner());

      double zErrorInnerAngle = atan( (tiltedRingsGeometry[i]->rStartInner_REAL() - tiltedRingsGeometry[i-1]->rEndInner_REAL()) / (tiltedRingsGeometry[i]->zStartInner_REAL() - tiltedRingsGeometry[i-1]->zEndInner_REAL()) );
      zErrorInner_[i] = tiltedRingsGeometry[i]->zStartInner_REAL() - tiltedRingsGeometry[i]->rStartInner_REAL() / tan(zErrorInnerAngle);

      double zErrorOuterAngle = atan( (tiltedRingsGeometry[i]->rStartOuter_REAL() - tiltedRingsGeometry[i-1]->rEndOuter_REAL()) / (tiltedRingsGeometry[i]->zStartOuter_REAL() - tiltedRingsGeometry[i-1]->zEndOuter_REAL()) );
      zErrorOuter_[i] = tiltedRingsGeometry[i]->zStartOuter_REAL() - tiltedRingsGeometry[i]->rStartOuter_REAL() / tan(zErrorOuterAngle);
    }
  }
}


/* PUBLIC */

/*
 * Check that properties assignment (from cfg files) make some sense.
 */
void Layer::check() {
  PropertyObject::check();

  // UNTILTED LAYER
  if (!isTilted() && !isSkewedForInstallation()) {
    if (buildNumModules() > 0 && maxZ.state()) throw PathfulException("Only one between numModules and maxZ can be specified");
    if (buildNumModules() == 0 && !maxZ.state()) throw PathfulException("At least one between numModules and maxZ must be specified");
    if (numRods.state() && (phiOverlap.state() || phiSegments.state())) throw PathfulException("Flat layer : Only one between numRods  and (phiOverlap + phiSegments) can be specified.");
    if (!numRods.state() && !phiOverlap.state()) throw PathfulException("Flat layer : phiOverlap must be specified.");
    if (!numRods.state() && !phiSegments.state()) throw PathfulException("Flat layer : phiSegments must be specified.");
    if (isTiltedAuto.state()) logERROR("Layer " + std::to_string(myid()) + " : doesn't make sense to specify isTiltedAuto. Not used.");
  }

  if (!isTilted() || (isTilted() && !isTiltedAuto())) {
    if (buildNumModulesFlat.state()) logERROR("Layer " + std::to_string(myid()) + " : doesn't make sense to specify numModulesFlat. Not used.");
    if (buildNumModulesTilted.state()) logERROR("Layer " + std::to_string(myid()) + " : doesn't make sense to specify numModulesTilted. Not used.");
  }

  // TILTED LAYER
  if (isTilted()) {
    if (maxZ.state()) logERROR("Tilted layer : maxZ was specified. Routing of services will be forced to be at Z = maxZ.");
    if (!isTiltedAuto.state()) throw PathfulException("Tilted layer : isTiltedAuto must be specified.");
    if (phiOverlap.state()) throw PathfulException("Tilted layer : phiOverlap should not be specified.");
    if (phiSegments.state()) throw PathfulException("Tilted layer : phiSegments should not be specified.");
    // TILTED AUTO PLACEMENT MODE
    if (isTiltedAuto()) {    
      if (!buildNumModulesFlat.state()) throw PathfulException("Tilted layer with automatic placement : numModulesFlat must be specified.");
      if (!buildNumModulesTilted.state()) throw PathfulException("Tilted layer with automatic placement : numModulesTilted must be specified.");
      if (buildNumModules() > 0 && buildNumModulesFlat.state() && buildNumModulesTilted.state()) {
	if (buildNumModules() !=  (buildNumModulesFlat() + buildNumModulesTilted())) {
	  throw PathfulException("Tilted layer : numModules != (numModulesFlat + numModulesTilted). Anyway, for automatic placement, it is not needed to specify numModules. Please specify numModulesFlat and numModulesTilted only.");
	}
      }
      if (!numRods.state()) throw PathfulException("Tilted layer with automatic placement : numRods must be specified.");
    }
  }

  // SKEWED LAYER
  if (isSkewedForInstallation()) {
    if (!skewedModuleEdgeShift.state()) throw PathfulException("Skewed layer mode: skewedModuleEdgeShift must be specified.");
    if (!numRods.state()) throw PathfulException("Skewed layer mode: numRods must be specified.");
    if (radiusMode() != RadiusMode::FIXED) throw PathfulException("Skewed layer mode: the (average) radii of layers must be specified.");
    if (isTilted()) throw PathfulException("A layer was set to both skewed and tilted: this is not presently supported.");
    if (phiForbiddenRanges.state()) throw PathfulException("Skewed layer mode: phiForbiddenRange is not supported.");
    if (phiOverlap.state()) throw PathfulException("Skewed layer mode: phiOverlap should not be specified.");
    if (phiSegments.state()) throw PathfulException("Skewed layer mode: phiSegments should not be specified.");
  }
}


/*
 * Build a layer.
 */
void Layer::build() {
  ConversionStation* conversionStation;

  try { 
    materialObject_.store(propertyTree());
    materialObject_.build();

    logINFO(Form("Building %s", fullid(*this).c_str()));
    check();

    // UNTILTED LAYER
    if (!isTilted()) {
      buildStraight();
      if (buildNumModules() > 0 ) buildNumModulesFlat(buildNumModules());
      buildNumModulesTilted(0);
    }
    // TILTED LAYER
    else buildTilted();

    for (auto& currentStationNode : stationsNode) {
      conversionStation = new ConversionStation();
      conversionStation->store(currentStationNode.second);
      conversionStation->check();
      conversionStation->build();
      
      if (conversionStation->stationType() == ConversionStation::Type::FLANGE) {
        if (flangeConversionStation_ == nullptr) { //take only first defined flange station
          flangeConversionStation_ = conversionStation;
        }
      } else if(conversionStation->stationType() == ConversionStation::Type::SECOND) {
        secondConversionStations_.push_back(conversionStation);
      }
    }

        
    cleanup();
    builtok(true);

  } catch (PathfulException& pe) { 
    pe.pushPath(fullid(*this)); 
    throw; 
  }
}


void Layer::cutAtEta(double eta) {
  for (auto& r : rods_) r.cutAtEta(eta); 
  rods_.erase_if([](const RodPair& r) { return r.numModules() == 0; }); // get rid of rods which have been completely pruned
}


/* PRIVATE */

/* STRAIGHT LAYER */

/*
 * Build a straight layer (with opposition to tilted layer).
 * The layer can be skewed around the (X=0) plane if requested.
 */
void Layer::buildStraight() {

  // COMPUTES A ROD TEMPLATE
  RodTemplate rodTemplate = makeRodTemplate();

  // MID-RADIUS PLACEMENT AND NUMRODS
  computePlaceRadiiAndNumRods(rodTemplate);  

  // NON-SKEWED LAYER: compute shift in Phi between consecutive rods centers.
  const double rodCenterPhiShift = computeRodCenterPhiShift();

  // SKEWED LAYER: compute parameters of interest.
  const SkewedLayerPhiShifts& phiShifts = (isSkewedForInstallation() ? buildSkewed() : SkewedLayerPhiShifts{ 0.,0.,0.} );
  const double installationMinusBigDeltaRodCenterPhiShift = phiShifts.installationMinusBigDeltaRodCenterPhiShift;
  const double commonRodCenterPhiShift = phiShifts.commonRodCenterPhiShift;
  const double skewedRodCenterPhiShift = phiShifts.skewedRodCenterPhiShift;


  // FIRST ROD : assign common properties
  StraightRodPair* firstRod = GeometryFactory::make<StraightRodPair>();
  assignRodCommonProperties(firstRod);
  
  // CLONES FROM FIRST ROD
  logINFO(Form("Copying rod %s", fullid(*this).c_str()));
  // second rod case
  StraightRodPair* secondRod = GeometryFactory::clone(*firstRod);
  // skewed rod case
  StraightRodPair* skewedRod = GeometryFactory::clone(*firstRod);

  // FIRST ROD : place and store
  const bool isFirstRodAtPlusBigDelta = placeAndStoreFirstRod(firstRod, rodTemplate,
							      rodCenterPhiShift, installationMinusBigDeltaRodCenterPhiShift);

  // SECOND ROD : assign other properties, place and store
  const double firstRodCenterPhi = firstRod->Phi();
  placeAndStoreSecondRod(secondRod, rodTemplate, 
			 isFirstRodAtPlusBigDelta, firstRod->zPlusParity(), firstRodCenterPhi, 
			 rodCenterPhiShift, commonRodCenterPhiShift);

  // NON-SKEWED INSTALLATION MODE
  if (!isSkewedForInstallation()) { 
    buildAndStoreClonedRodsInNonSkewedMode(firstRod, secondRod,
					   rodCenterPhiShift);
  }

  // SKEWED INSTALLATION MODE
  else {
    buildAndStoreClonedRodsInSkewedMode(firstRod, secondRod, skewedRod,
					commonRodCenterPhiShift, skewedRodCenterPhiShift);
  }

}


/* generic optimizations methods */

/*
 * Create a template untilted rod (can be skewed).
 */
RodTemplate Layer::makeRodTemplate(const double skewAngle) {
  RodTemplate rodTemplate(buildNumModules() > 0 ? buildNumModules() : (!ringNode.empty() ? ringNode.rbegin()->first + 1 : 1)); // + 1 to make room for a default constructed module to use when building rods in case the rodTemplate vector doesn't have enough elements
  //std::cout << "rodTemplate.size() = " << rodTemplate.size() << std::endl;
  for (int i = 0; i < rodTemplate.size(); i++) {
    rodTemplate[i] = std::move(unique_ptr<BarrelModule>(GeometryFactory::make<BarrelModule>(GeometryFactory::make<RectangularModule>())));
    rodTemplate[i]->store(propertyTree());
    if (ringNode.count(i+1) > 0) rodTemplate[i]->store(ringNode.at(i+1));
    if (isSkewedForInstallation()) rodTemplate[i]->skewAngle(skewAngle);
    rodTemplate[i]->build();
  }
  return rodTemplate;
}


/*
 * Compute the layer mid-radii and numRods if needed.
 */
void Layer::computePlaceRadiiAndNumRods(const RodTemplate& rodTemplate) {

  // Is it a non-tilted layer, or the flat part of a tilted layer?
  // Indeed, Layer::buildStraight() is also used to build the flat part of a tilted layer.
  const bool isFlatPart = isTilted();  

  // FLAT LAYER
  if (!isFlatPart) {
    // if numRods is not specified, compute it from coverage info.
    if (!numRods.state()) {
      std::pair<double, int> optimalLayerParms = calculateOptimalLayerParms(rodTemplate);
      placeRadius_ = optimalLayerParms.first; 
      numRods(optimalLayerParms.second);
    }
    // otherwise, just place the layer at the specified radius.
    else { placeRadius_ = placeRadiusHint(); }
  }

  // FLAT PART OF A TILTED LAYER
  else { placeRadius_ = placeRadiusHint(); } // place the layer at the specified radius.

  if (!minBuildRadius.state() || !maxBuildRadius.state()) {
    minBuildRadius(placeRadius_);
    maxBuildRadius(placeRadius_);
  }
}


/*
 * Straight layer: compute parameters of interest.
 */
std::pair<float, int> Layer::calculateOptimalLayerParms(const RodTemplate& rodTemplate) {
                                                              
  // CUIDADO fix placeRadiusHint!!!!!
  double maxDsDistance = (*std::max_element(rodTemplate.begin(), 
                                            rodTemplate.end(), 
                                            [](const unique_ptr<BarrelModule>& m1, const unique_ptr<BarrelModule>& m2) { return m1->dsDistance() > m2->dsDistance(); } ))->dsDistance();
  float moduleWidth = (*rodTemplate.rbegin())->minWidth();
  float f = moduleWidth/2 - phiOverlap()/2;
  float gamma = atan(f/(placeRadiusHint() + bigDelta() + smallDelta() + maxDsDistance/2)) + atan(f/(placeRadiusHint() - bigDelta() + smallDelta() + maxDsDistance/2));

  float tentativeModsPerSegment = 2. * M_PI / (gamma * phiSegments());

  float optimalRadius;
  int optimalModsPerSegment;

  switch (radiusMode()) {
  case SHRINK:
    optimalModsPerSegment = floor(tentativeModsPerSegment);
    optimalRadius = calculatePlaceRadius(optimalModsPerSegment*phiSegments(), bigDelta(), smallDelta(), maxDsDistance, moduleWidth, phiOverlap());
    break;
  case ENLARGE:
    optimalModsPerSegment = ceil(tentativeModsPerSegment);
    optimalRadius = calculatePlaceRadius(optimalModsPerSegment*phiSegments(), bigDelta(), smallDelta(), maxDsDistance, moduleWidth, phiOverlap());
    break;
  case FIXED:
    optimalModsPerSegment = ceil(tentativeModsPerSegment);
    optimalRadius = placeRadiusHint();
    break;
  case AUTO: {
    int modsPerSegLo = floor(tentativeModsPerSegment);
    int modsPerSegHi = ceil(tentativeModsPerSegment);
    float radiusLo = calculatePlaceRadius(modsPerSegLo*phiSegments(), bigDelta(), smallDelta(), maxDsDistance, moduleWidth, phiOverlap());
    float radiusHi = calculatePlaceRadius(modsPerSegHi*phiSegments(), bigDelta(), smallDelta(), maxDsDistance, moduleWidth, phiOverlap());

    if (fabs(radiusHi - placeRadiusHint()) < fabs(radiusLo - placeRadiusHint())) {
      optimalRadius = radiusHi;
      optimalModsPerSegment = modsPerSegHi;
    } else {
      optimalRadius = radiusLo;
      optimalModsPerSegment = modsPerSegLo;
    }
    break;
             }
  default:
    throw PathfulException("Invalid value for enum radiusMode");
  }

  return std::make_pair(optimalRadius, optimalModsPerSegment*phiSegments());
}


/*
 * Straight layer: compute mean radius from other available parameters.
 */
double Layer::calculatePlaceRadius(int numRods,
                                   double bigDelta,
                                   double smallDelta,
                                   double dsDistance,
                                   double moduleWidth,
                                   double overlap) {

  double d = dsDistance/2;

  double f = (moduleWidth/2) - (overlap/2);

  double R = bigDelta + smallDelta + d;
  double S = -bigDelta + smallDelta + d;

  double T = tan(2*M_PI/numRods);

  double a = T;
  double b = R*T + S*T - 2*f;
  double c = R*S*T - R*f - S*f - T*f*f;

  double r = (-b + sqrt(b*b - 4*a*c))/(2*a);

  return r;
}


/*
 * Non-Skewed mode:
 * Compute shift in Phi between consecutive rods centers.
 */
const double Layer::computeRodCenterPhiShift() const {
  double rodCenterPhiShift = 0;

  if (!phiForbiddenRanges.state()) { rodCenterPhiShift = 2. * M_PI / numRods(); }

  // PHI FORBIDDEN RANGE: forbid rod placement in phi, in a given phi range.
  else {
    const double forbiddenPhiLowerA = phiForbiddenRanges.at(0) * M_PI / 180.;
    const double forbiddenPhiUpperA = phiForbiddenRanges.at(1) * M_PI / 180.;
    const double forbiddenPhiLowerB = phiForbiddenRanges.at(2) * M_PI / 180.;
    const double forbiddenPhiUpperB = phiForbiddenRanges.at(3) * M_PI / 180.;
    const double forbiddenPhiCircumference = forbiddenPhiUpperA - forbiddenPhiLowerA + forbiddenPhiUpperB - forbiddenPhiLowerB;
    rodCenterPhiShift = (2*M_PI - forbiddenPhiCircumference) / numRods();
  }

  return rodCenterPhiShift;
}


/*
 * Assign rod common properties & property tree (use before cloning).
 */
void Layer::assignRodCommonProperties(StraightRodPair* rod) const {
  rod->myid(1);
  rod->minBuildRadius(minBuildRadius() - bigDelta());
  rod->maxBuildRadius(maxBuildRadius() + bigDelta());
  if (buildNumModules() > 0) rod->buildNumModules(buildNumModules());
  else if (maxZ.state()) rod->maxZ(maxZ());
  rod->smallDelta(smallDelta());
  const bool isFlatPart = isTilted();
  if (isFlatPart) { rod->isFlatPart(true); rod->zPlusParity( pow(-1, buildNumModulesFlat()) ); }
  //rod->ringNode = ringNode; // we need to pass on the contents of the ringNode to allow the RodPair to build the module decorators
  rod->store(propertyTree());
}


/* not specific to skewed mode */

/*
 * Place and store the first rod.
 */
const bool Layer::placeAndStoreFirstRod(StraightRodPair* firstRod, const RodTemplate& rodTemplate,
					const double rodCenterPhiShift, const double installationMinusBigDeltaRodCenterPhiShift) {

  // COMPUTE PHI POSITION
  double firstRodCenterPhi = 0.;
  // phi forbidden range: forbid rod placement in phi, in a given phi range.
  if (phiForbiddenRanges.state() && !isSkewedForInstallation()) {
    const double forbiddenPhiUpperA = phiForbiddenRanges.at(1) * M_PI / 180.;
    firstRodCenterPhi = (forbiddenPhiUpperA + rodCenterPhiShift / 2.);
  }
  // skewed mode: the first rod has a specific shift in Phi.
  if (isSkewedForInstallation()) { firstRodCenterPhi = installationMinusBigDeltaRodCenterPhiShift; }

  // PLACE AND STORE
  const bool isFirstRodAtPlusBigDelta = (!isSkewedForInstallation() ? (bigParity() > 0) : false);
  placeAndStoreRod(firstRod, rodTemplate, isFirstRodAtPlusBigDelta, firstRodCenterPhi);
  const bool isFlatPart = isTilted();
  if (!isFlatPart) { buildNumModulesFlat(firstRod->numModulesSide(1)); }

  return isFirstRodAtPlusBigDelta;
}


/*
 * Place and store the second rod.
 */
void Layer::placeAndStoreSecondRod(StraightRodPair* secondRod, const RodTemplate& rodTemplate, 
				   const bool isFirstRodAtPlusBigDelta, const int firstRodZPlusParity, const double firstRodCenterPhi, 
				   const double rodCenterPhiShift, const double commonRodCenterPhiShift) {

  secondRod->myid(2);
  if (!sameParityRods()) secondRod->zPlusParity(-1 * firstRodZPlusParity);
  
  // COMPUTE PHI POSITION
  double secondRodCenterPhi = firstRodCenterPhi;
  if (!isSkewedForInstallation()) { secondRodCenterPhi += rodCenterPhiShift; }
  // skewed mode: the second rod has a specific shift in Phi.
  else { secondRodCenterPhi += commonRodCenterPhiShift; }

  // PLACE AND STORE
  const bool isSecondRodAtPlusBigDelta = !isFirstRodAtPlusBigDelta;
  placeAndStoreRod(secondRod, rodTemplate, isSecondRodAtPlusBigDelta, secondRodCenterPhi);

}


/*
 * Place a rod radially and in phi + Store it.
 */
void Layer::placeAndStoreRod(StraightRodPair* rod, const RodTemplate& rodTemplate, const bool isPlusBigDeltaRod, const double rodCenterPhi) {
  rod->isOuterRadiusRod(isPlusBigDeltaRod);
  rod->build(rodTemplate, isPlusBigDeltaRod);
  rod->translateR(placeRadius_ + (isPlusBigDeltaRod ? bigDelta() : -bigDelta()));
  
  rod->rotateZ(rodCenterPhi);
  if (!isSkewedForInstallation()) {
    const bool isFlatPart = isTilted();
    if (!isFlatPart) { rods_.push_back(rod); buildNumModulesFlat(rod->numModulesSide(1)); }
    else { flatPartRods_.push_back(rod); }
  }
}


/*
 * Non-Skewed mode:
 * General method to build & store all other rods (apart from first 2 rods).
 */
void Layer::buildAndStoreClonedRodsInNonSkewedMode(const StraightRodPair* firstRod, const StraightRodPair* secondRod,
						   const double rodCenterPhiShift) {
  // ALL OTHER RODS
  for (int i = 2; i < numRods(); i++) {

    // CLONE RODS
    StraightRodPair* rod = i%2 ? GeometryFactory::clone(*secondRod) : GeometryFactory::clone(*firstRod);
    rod->myid(i+1);

    // PHI ROTATION
    double deltaPhi = rodCenterPhiShift * (i%2 ? i-1 : i);  // Extra Phi, added to the copy of secondRod or firstRod respectively.
    // phiForbidden Range
    if (phiForbiddenRanges.state()) {
      const double firstRodCenterPhi = firstRod->Phi();
      const double secondRodCenterPhi = secondRod->Phi();
      double iRodPhi = (i%2 ? secondRodCenterPhi : firstRodCenterPhi) + deltaPhi;  // Total Phi of rod number i.
      const double forbiddenPhiLowerB = phiForbiddenRanges.at(2) * M_PI / 180.;
      const double forbiddenPhiUpperB = phiForbiddenRanges.at(3) * M_PI / 180.;
      if (moduloComp(forbiddenPhiLowerB, iRodPhi, 2. * M_PI)) {
	deltaPhi += (forbiddenPhiUpperB - forbiddenPhiLowerB);  // Shift all Phi : + Phi forbidden range B circumference when relevant.
      }
    }
    rod->rotateZ(deltaPhi);

    // STORE
    const bool isFlatPart = isTilted();
    if (!isFlatPart) { rods_.push_back(rod); }
    else { flatPartRods_.push_back(rod); }
  }
}


/* dedicated to skewed mode */

/*
 * Skewed layer: Compute all parameters of interest.
 */
const SkewedLayerPhiShifts Layer::buildSkewed() {

  // any module
  RectangularModule* mod = GeometryFactory::make<RectangularModule>();
  mod->store(propertyTree());
  if (ringNode.count(1) > 0) mod->store(ringNode.at(1));  // no different module types allowed along a rod for the moment!!!
  mod->build();
  const double moduleWidth = mod->width();

  // COMPUTE ALL SKEWED INFO 
  const SkewedLayerInfo& info = computeSkewedLayerInfo(placeRadiusHint(), bigDelta(), numRods(), moduleWidth, 
						       skewedModuleEdgeShift(), installationOverlapRatio());

  // STORE SKEWED INFO OF INTEREST IN THE LAYER
  skewedModuleCenterRho(info.skewedModuleCenterRho);
  skewAngle(info.skewAngle);
  unitPhiOverlapLength(info.unitPhiOverlapLength);
  installationHorizontalOverlapLength(info.installationHorizontalOverlapLength);

  // RETURN PHI SHIFTS INFO
  // This info is not stored in the Layer, because it does not have interest in itself.
  // It will just be used once, to compute rods phi shifts.
  const SkewedLayerPhiShifts& phiShifts = info.phiShifts;
  return phiShifts; 
}


/*
 * Skewed layer: geometry helper.
 * To understand all formulae, look at draft images on tkLayout's wiki.
 * The present code relies on 2 assumptions: 
 - there are only 2 skewed rods.
 - a skewed rod is always placed at +bigDelta.
 * NB: Sensor thickness is not taken into account here, as it is not needed!
 */
const SkewedLayerInfo Layer::computeSkewedLayerInfo(const double layerCenterRho, const double bigDelta, const int numRods, const double moduleWidth, 
						    const double skewedModuleEdgeShift, const double installationOverlapRatio) {

  // skewAperture is the angle between (XZ) plane and the sensor plane.
  const double skewAperture = 2. * asin( 0.5 * skewedModuleEdgeShift / moduleWidth);

  // NON-SKEWED RODS: COMPUTE RADII AND PHI COVERAGE
  const double minusBigDeltaRodCenterRho = layerCenterRho - bigDelta;
  const double plusBigDeltaRodCenterRho = layerCenterRho + bigDelta;
  const double minusBigDeltaRodMaxRho = sqrt( pow(minusBigDeltaRodCenterRho, 2.) + pow(moduleWidth/2. , 2.));
  const double minusBigDeltaRodPhiCov = 2. * atan( 0.5*moduleWidth / minusBigDeltaRodCenterRho);
  const double plusBigDeltaRodPhiCov = 2. * atan( 0.5*moduleWidth / plusBigDeltaRodCenterRho);

  // SKEWED RODS: COMPUTE RADII AND PHI COVERAGE
  const double skewedModuleEdgeMinRho = sqrt( pow(plusBigDeltaRodCenterRho, 2.) + pow(moduleWidth/2. , 2.)); // the skewed rod is at +bigDelta
  const double skewedModuleCenterRho = sqrt( pow(skewedModuleEdgeMinRho, 2) + pow(0.5 * moduleWidth, 2.) 
					     + skewedModuleEdgeMinRho * moduleWidth * sin(skewAperture - 0.5 * plusBigDeltaRodPhiCov)
					     ); // Al-Kashi
  const double skewedRodLowerHalfPhiCov = acos( (pow(skewedModuleEdgeMinRho, 2.) + pow(skewedModuleCenterRho, 2.) - pow((0.5 * moduleWidth), 2.)) 
					       / ( 2. * skewedModuleEdgeMinRho * skewedModuleCenterRho)
						); // Al-Kashi
  const double skewAngle = skewAperture - (plusBigDeltaRodPhiCov / 2. - skewedRodLowerHalfPhiCov);

  const double beta = atan( (moduleWidth/2. - skewedModuleEdgeShift * sin(skewAperture/2.)) 
			    / (plusBigDeltaRodCenterRho + skewedModuleEdgeShift * cos(skewAperture/2.)) 
			    );   // the skewed rod is at +bigDelta  
  const double skewedRodTotalPhiCov = plusBigDeltaRodPhiCov / 2. + beta;

  const double skewedModuleMaxRho = (plusBigDeltaRodCenterRho + skewedModuleEdgeShift * cos(skewAperture/2.)) / cos(beta); // the skewed rod is at +bigDelta
  /*const double skewedRodUpperHalfPhiCov = acos( 
					       (pow(skewedModuleMaxRho, 2.) + pow(skewedModuleCenterRho, 2.) - pow((0.5 * moduleWidth), 2.)) 
					       / ( 2. * skewedModuleMaxRho * skewedModuleCenterRho)
					       );*/

  // NUMBER OF RODS
  const int numSkewedRods = 2; // Harcoded number of skewed rods!!
  const int numMinusBigDeltaRods = numRods / 2;
  const int numPlusBigDeltaRods = numRods / 2 - numSkewedRods; // the skewed rods are at +bigDelta

  // COMPUTE PHI OVERLAPS!!
  const double totalPhiCov = numMinusBigDeltaRods * minusBigDeltaRodPhiCov 
    + numPlusBigDeltaRods * plusBigDeltaRodPhiCov 
    + numSkewedRods * skewedRodTotalPhiCov;
  const double totalPhiOverlap = totalPhiCov - 2. * M_PI;
  const double unitPhiOverlapAngle = totalPhiOverlap / (numRods - numSkewedRods + numSkewedRods * installationOverlapRatio);
  const double unitPhiOverlapLength = unitPhiOverlapAngle * layerCenterRho;

  
  const double installationPhiOverlapAngle = installationOverlapRatio * unitPhiOverlapAngle;
  const double skewedInstallationPhiOverlapAngle = atan( (minusBigDeltaRodMaxRho * sin(installationPhiOverlapAngle)) 
							 / (skewedModuleMaxRho + minusBigDeltaRodMaxRho * cos(installationPhiOverlapAngle)) 
							 );
  const double unskewedInstallationPhiOverlapAngle = installationPhiOverlapAngle - skewedInstallationPhiOverlapAngle;
  const double installationHorizontalOverlapLength = skewedModuleMaxRho * sin(skewedInstallationPhiOverlapAngle);
    


  // COMPUTE PHI SHIFTS (TO BE USED FOR ROD PLACEMENT IN PHI)
  //installationSkewedRodCenterPhiShift = skewedRodTotalPhiCov / 2. - skewedInstallationPhiOverlapAngle;
  //nextRodCenterPhiShift = skewedRodTotalPhiCov / 2. + minusBigDeltaRodPhiCov / 2. - unitPhiOverlapAngle;
  const double installationMinusBigDeltaRodCenterPhiShift = minusBigDeltaRodPhiCov / 2. - unskewedInstallationPhiOverlapAngle;
  const double commonRodCenterPhiShift = minusBigDeltaRodPhiCov / 2. + plusBigDeltaRodPhiCov / 2. - unitPhiOverlapAngle;
  const double skewedRodCenterPhiShift = skewedRodLowerHalfPhiCov + minusBigDeltaRodPhiCov / 2. - unitPhiOverlapAngle; // the skewed rod is at +bigDelta 


  // GATHER ALL RESULTS OF INTEREST
  const SkewedLayerPhiShifts& phiShifts = SkewedLayerPhiShifts{ installationMinusBigDeltaRodCenterPhiShift, 
								commonRodCenterPhiShift, 
								skewedRodCenterPhiShift };
  const SkewedLayerInfo& info = SkewedLayerInfo{ skewedModuleCenterRho, skewAngle, 
						 unitPhiOverlapLength, installationHorizontalOverlapLength, phiShifts };

  return info;
}


/*
 * Skewed mode:
 * General method to build & store all rods.
 */
void Layer::buildAndStoreClonedRodsInSkewedMode(const StraightRodPair* firstRod, const StraightRodPair* secondRod, StraightRodPair* skewedRod,
						const double commonRodCenterPhiShift, const double skewedRodCenterPhiShift) {
  
  const int numRodsPerXSide = numRods() / 2;
  double lastNonSkewedRodCenterPhi = 0.;  // Phi of the center of the last non-skewed rod which has been computed.
                                          // This will in turn be used to computed the phi of the skewed rod.

  // LOOP ON ALL RODS
  // NB: Works on one (X) side.
  // The other (X) side is automatically computed on the fly, as a rotation in Phi by Pi.
  for (int rodId = 1; rodId <= (numRodsPerXSide); rodId++) {
    
    // NON-SKEWED RODS
    if (rodId != numRodsPerXSide) {
      lastNonSkewedRodCenterPhi = buildAndStoreNonSkewedRodsInSkewedMode(rodId, numRodsPerXSide,
									 firstRod, secondRod,
									 commonRodCenterPhiShift);
    }

    // SKEWED ROD
    else {
      buildAndStoreSkewedRods(numRodsPerXSide,
			      skewedRod,
			      lastNonSkewedRodCenterPhi, skewedRodCenterPhiShift);
    }

  }
}


/*
 * Skewed mode:
 * Method to build & store all non-skewed rods.
 */
double Layer::buildAndStoreNonSkewedRodsInSkewedMode(const int rodId, const int numRodsPerXSide,
						     const StraightRodPair* firstRod, const StraightRodPair* secondRod,
						     const double commonRodCenterPhiShift) {
  double lastNonSkewedRodCenterPhi = 0.;

  // CLONE RODS
  StraightRodPair* rod = (rodId-1)%2 ? GeometryFactory::clone(*secondRod) : GeometryFactory::clone(*firstRod);
  const double firstRodCenterPhi = firstRod->Phi();
  const double secondRodCenterPhi = secondRod->Phi();
  const double rodClonedPhi = (rodId-1)%2 ? secondRodCenterPhi : firstRodCenterPhi;  
  rod->myid(rodId);
  lastNonSkewedRodCenterPhi = rodClonedPhi;

  // FIRST 2 RODS
  // if bigParity() > 0, mirror all rods phi placements through the (XZ) plane.
  if (rodId <= 2 && bigParity() > 0) {
    const double rodPhiPosition = M_PI - rodClonedPhi; // mirror through (XZ) plane.
    rod->rotateZ(-rodClonedPhi + rodPhiPosition);      // -rodClonedPhi is to remove whatever phi position the rod already has.
    lastNonSkewedRodCenterPhi = rodPhiPosition;
  }

  // CLONE THE FIRST 2 RODS, PLACE AND STORE.
  if (rodId >= 3) {
    // Phi rotation
    const double rodPhiShift = secondRodCenterPhi + (rodId - 2) * commonRodCenterPhiShift;
    const double rodPhiPosition = (bigParity() < 0 ? rodPhiShift : M_PI - rodPhiShift);
    rod->rotateZ(-rodClonedPhi + rodPhiPosition);      // -rodClonedPhi is to remove whatever phi position the rod already has.
    lastNonSkewedRodCenterPhi = rodPhiPosition;
  }

  // STORE
  rods_.push_back(rod);
      
  // THE OTHER (X) SIDE HALF IS BUILT ON THE FLY HERE.
  // Build Rod at + PI.
  StraightRodPair* rotatedByPiInPhiRod = buildRotatedByPiInPhiRod(rod, numRodsPerXSide);
  // Store Rod at + PI.
  rods_.push_back(rotatedByPiInPhiRod);

  return lastNonSkewedRodCenterPhi;
}


/*
 * Skewed mode:
 * Method to build & store the skewed rods.
 */
void Layer::buildAndStoreSkewedRods(const int numRodsPerXSide,
				    StraightRodPair* skewedRod,
				    const double lastNonSkewedRodCenterPhi, const double skewedRodCenterPhiShift) {

  // BUILD A ROD WITH SKEWED MODULES.
  const double orientedSkewAngle = bigParity() * skewAngle();  // orientation of the skew angle in the (XY) plane
  RodTemplate skewedRodTemplate = makeRodTemplate(orientedSkewAngle);

  // PLACE SKEWED ROD RADIALLY
  const bool isPlusBigDeltaRod = true;                         // the skewed rod is at +bigDelta
  skewedRod->isOuterRadiusRod(isPlusBigDeltaRod);
  skewedRod->build(skewedRodTemplate, isPlusBigDeltaRod);
  skewedRod->translateR(skewedModuleCenterRho());
  skewedRod->myid(numRodsPerXSide);

  // PLACE SKEWED ROD IN PHI
  const double skewedRodPhi = lastNonSkewedRodCenterPhi - bigParity() * skewedRodCenterPhiShift;
  skewedRod->rotateZ(skewedRodPhi);

  // STORE
  rods_.push_back(skewedRod);

  // THE OTHER (X) SIDE HALF IS BUILT ON THE FLY HERE.
  // Build Rod at + PI.
  StraightRodPair* rotatedByPiInPhiRod = buildRotatedByPiInPhiRod(skewedRod, numRodsPerXSide);
  // Store Rod at + PI.
  rods_.push_back(rotatedByPiInPhiRod);

  skewedModuleMinRho(skewedRod->minR());  // takes sensor thickness into account. WARNING: min Rho is not compulsory reached at the skewed sensor edge!!
  skewedModuleMaxRho(skewedRod->maxR());  // takes sensor thickness into account
}


/*
 * Build & return a clone of initialRod, but located at +Pi in Phi.
 */
StraightRodPair* Layer::buildRotatedByPiInPhiRod(const StraightRodPair* initialRod, const int numRodsPerXSide) const {
  if (!initialRod) {
    throw PathfulException("Tried to clone a rod which does not exist.");
  }
  else {
    StraightRodPair* rotatedByPiInPhiRod = GeometryFactory::clone(*initialRod);
    const int initialRodId = initialRod->myid();
    rotatedByPiInPhiRod->myid(initialRodId + numRodsPerXSide);
    rotatedByPiInPhiRod->rotateZ(M_PI);

    return rotatedByPiInPhiRod;
  }
}


/* TILTED LAYER */

/*
 * Build a tilted layer.
 */
void Layer::buildTilted() {

  vector<TiltedModuleSpecs> tmspecsi, tmspecso;


  if (!isTiltedAuto()) {
    std::ifstream ifs(tiltedLayerSpecFile());
    if (ifs.fail()) throw PathfulException("Cannot open tilted modules spec file \"" + tiltedLayerSpecFile() + "\"");

    string line;
    int numModulesFlat = 0;
    int numModulesTilted = 0;
    while(getline(ifs, line).good()) {
      if (line.empty()) continue;
      auto tokens = split<double>(line, " ", false);
      if (tokens.size() < 7) { logERROR("Failed parsing tilted barrel line: " + line); continue; };
      TiltedModuleSpecs ti{ tokens[0], tokens[1], tokens[2]*M_PI/180. };
      TiltedModuleSpecs to{ tokens[3], tokens[4], tokens[5]*M_PI/180. };
      if (ti.valid()) tmspecsi.push_back(ti);
      if (to.valid()) tmspecso.push_back(to);
      if (ti.valid() || to.valid()) {
	if (tokens[2] == 0. && tokens[5] == 0.) numModulesFlat++;
	else numModulesTilted++;
      }
      numRods(tokens[6]); // this assumes every row of the spec file has the same value for the last column (num rods in phi) 
    }
    buildNumModulesFlat(numModulesFlat);
    buildNumModulesTilted(numModulesTilted);
    buildNumModules(numModulesFlat + numModulesTilted);
    ifs.close();
  }

  else {

    double flatPartThetaEnd = M_PI / 2.;
    double flatPartrEndInner = 0;
    double flatPartrEndOuter = 0;
    double flatPartzEnd = 0;
    double flatPartzEnd_REAL = 0;

    double flatPartrInnerSmall = std::numeric_limits<double>::max();
    double flatPartrOuterSmall = std::numeric_limits<double>::max();
    double flatPartrInnerBig = 0;
    double flatPartrOuterBig = 0;

    if (buildNumModulesFlat() != 0) {

      buildNumModules(buildNumModulesFlat());
      buildStraight();


      if (flatPartRods_.size() >= 2) {
	StraightRodPair* flatPartRod1 = flatPartRods_.front();
	const auto& zPlusModules1 = flatPartRod1->modules().first;
	for (const auto& m : zPlusModules1) {
	  TiltedModuleSpecs t1{m.center().Rho(), m.center().Z(), 0.0};
	  if (t1.valid()) (bigParity() > 0 ? tmspecso.push_back(t1) : tmspecsi.push_back(t1));
	  (bigParity() > 0 ? flatPartrOuterSmall = MIN(flatPartrOuterSmall, m.center().Rho() + 0.5*m.dsDistance()) : flatPartrInnerSmall = MIN(flatPartrInnerSmall, m.center().Rho() + 0.5*m.dsDistance()));
	  (bigParity() > 0 ? flatPartrOuterBig = MAX(flatPartrOuterBig, m.center().Rho() + 0.5*m.dsDistance()) : flatPartrInnerBig = MAX(flatPartrInnerBig, m.center().Rho() + 0.5*m.dsDistance()));
	}

	StraightRodPair* flatPartRod2 = flatPartRods_.at(1);
	const auto& zPlusModules2 = flatPartRod2->modules().first;
	for (const auto& m : zPlusModules2) {
	  TiltedModuleSpecs t2{m.center().Rho(), m.center().Z(), 0.0};
	  if (t2.valid()) (bigParity() > 0 ? tmspecsi.push_back(t2) : tmspecso.push_back(t2));
	  (bigParity() > 0 ? flatPartrInnerSmall = MIN(flatPartrInnerSmall, m.center().Rho() + 0.5*m.dsDistance()) : flatPartrOuterSmall = MIN(flatPartrOuterSmall, m.center().Rho() + 0.5*m.dsDistance()));
	  (bigParity() > 0 ? flatPartrInnerBig = MAX(flatPartrInnerBig, m.center().Rho() + 0.5*m.dsDistance()) : flatPartrOuterBig = MAX(flatPartrOuterBig, m.center().Rho() + 0.5*m.dsDistance()));
	}

	flatPartThetaEnd = (bigParity() > 0 ? flatPartRod1->thetaEnd_REAL() : flatPartRod2->thetaEnd_REAL());
	auto lastMod1 = zPlusModules1.back();
	auto lastMod2 = zPlusModules2.back();	
	flatPartrEndInner = (bigParity() > 0 ? lastMod2.center().Rho() + 0.5* lastMod2.dsDistance() : lastMod1.center().Rho() + 0.5* lastMod1.dsDistance());
	flatPartrEndOuter = (bigParity() > 0 ? lastMod1.center().Rho() + 0.5* lastMod1.dsDistance() : lastMod2.center().Rho() + 0.5* lastMod2.dsDistance());
	flatPartzEnd = (bigParity() > 0 ? lastMod2.center().Z() : lastMod1.center().Z());	
	flatPartzEnd_REAL = (bigParity() > 0 ? lastMod1.planarMaxZ() : lastMod2.planarMaxZ());	//TAKE CAREEEEEE : REMOVE FLAT PART OVERLAP ?


	RectangularModule* flatPartrmod = GeometryFactory::make<RectangularModule>();
	flatPartrmod->store(propertyTree());
	if (ringNode.count(1) > 0) flatPartrmod->store(ringNode.at(1));
	flatPartrmod->build();
	double width = flatPartrmod->width();
	double dsDistance = flatPartrmod->dsDistance();
	double T = tan(2.*M_PI / numRods());
	double A = 1. / (2. * flatPartrInnerSmall);
	double B = 1. / (2. * flatPartrOuterSmall);
	double a = T * A * B;
	double b = - (A + B);
	double c = - T;
	double s = (-b - sqrt(b*b - 4*a*c))/(2*a);
	flatPartPhiOverlapSmallDeltaMinus_ = width + s;
	A = 1. / (2. * flatPartrInnerBig);
	B = 1. / (2. * flatPartrOuterBig);
	a = T * A * B;
	b = - (A + B);
	c = - T;
	s = (-b - sqrt(b*b - 4*a*c))/(2*a);
	flatPartPhiOverlapSmallDeltaPlus_ = width + s;

	flatPartAverageR_ = (flatPartrInnerSmall + flatPartrInnerBig + flatPartrOuterSmall + flatPartrOuterBig) / 4. - 0.5 * dsDistance;

	flatRingsGeometryInfo_.calculateFlatRingsGeometryInfo(flatPartRods_, bigParity());


      }
      else { logERROR(to_string(flatPartRods_.size()) + " straight rod was built for the whole flat part."); }     
    }


    if (tmspecsi.size() != buildNumModulesFlat()) {
      logERROR("Layer " + to_string(myid()) + " : numModulesFlat = " + to_string(buildNumModulesFlat()) + " but flat part inner rod has " + to_string(tmspecsi.size()) + " module(s).");
    }
    if (tmspecso.size() != buildNumModulesFlat()) {
      logERROR("Layer " + to_string(myid()) + " : numModulesFlat = " + to_string(buildNumModulesFlat()) + " but flat part outer rod has " + to_string(tmspecso.size()) + " module(s).");
    }
    



    tiltedRingsGeometry_ = makeTiltedRingsTemplate(flatPartThetaEnd);

    if (tiltedRingsGeometry_.size() == buildNumModulesTilted()) {
      for (int i = 0; i < buildNumModulesTilted(); i++) {
	int ringNumber = buildNumModulesFlat() + 1 + i;
	TiltedModuleSpecs ti{ tiltedRingsGeometry_[ringNumber]->innerRadius(), tiltedRingsGeometry_[ringNumber]->zInner(), tiltedRingsGeometry_[ringNumber]->tiltAngle()*M_PI/180. };
	TiltedModuleSpecs to{ tiltedRingsGeometry_[ringNumber]->outerRadius(), tiltedRingsGeometry_[ringNumber]->zOuter(), tiltedRingsGeometry_[ringNumber]->tiltAngle()*M_PI/180. };
	/*std::cout << "ringNumber = " << ringNumber << std::endl;
	  std::cout << "tiltAngle = " << tiltedRingsGeometry_[ringNumber]->tiltAngle()*M_PI/180. << std::endl;
	  std::cout << "innerRadius = " << tiltedRingsGeometry_[ringNumber]->innerRadius() << std::endl;
	  std::cout << "zInner = " << tiltedRingsGeometry_[ringNumber]->zInner() << std::endl;
	  std::cout << "outerRadius = " << tiltedRingsGeometry_[ringNumber]->outerRadius() << std::endl;
	  std::cout << "zOuter = " << tiltedRingsGeometry_[ringNumber]->zOuter() << std::endl;*/




	/*std::cout << "theta2 = " << tiltedRingsGeometry_[ringNumber]->thetaOuter() * 180. / M_PI << std::endl;
	  std::cout << "idealTilt2 = " << tiltedRingsGeometry_[ringNumber]->tiltAngleIdealOuter() << std::endl;
	  std::cout << "gap = " << tiltedRingsGeometry_[ringNumber]->gapR() << std::endl;
	  std::cout << "avR = " << tiltedRingsGeometry_[ringNumber]->averageR() << std::endl;
	  if (i >= 1) { std::cout << "cov1 = " << (tiltedRingsGeometry_[ringNumber]->thetaStartInner() - tiltedRingsGeometry_[ringNumber-1]->thetaEndInner()) * 180. / M_PI << std::endl; }
	  if (i >= 1) { std::cout << "deltaz2 = " << tiltedRingsGeometry_[ringNumber]->zOuter() - tiltedRingsGeometry_[i-1]->zOuter() << std::endl; }

	  if (i >= 1) {
	  double zErrorAngle = atan( (tiltedRingsGeometry_[ringNumber]->rStartOuter_REAL() - tiltedRingsGeometry_[i-1]->rEndOuter_REAL()) / (tiltedRingsGeometry_[i-1]->zEndOuter_REAL() - tiltedRingsGeometry_[ringNumber]->zStartOuter_REAL()) );
	  std::cout << "zError = " << tiltedRingsGeometry_[ringNumber]->zStartOuter_REAL() + tiltedRingsGeometry_[ringNumber]->rStartOuter_REAL() / tan(zErrorAngle) << std::endl; 
	  }

	  std::cout << "cov2 = " << atan(tiltedRingsGeometry_[ringNumber]->rEndOuter_REAL() / tiltedRingsGeometry_[ringNumber]->zEndOuter_REAL()) * 180. / M_PI << std::endl;*/

	if (ti.valid()) tmspecsi.push_back(ti);
	if (to.valid()) tmspecso.push_back(to);
      }
      tiltedRingsGeometryInfo_ = TiltedRingsGeometryInfo(buildNumModulesFlat(), flatPartrEndInner, flatPartrEndOuter, flatPartzEnd,  flatPartzEnd_REAL, tiltedRingsGeometry_);
    } 
    else {
      logERROR("numModulesTilted = " + to_string(buildNumModulesTilted()) + " but tilted rings geometry template has " + to_string(tiltedRingsGeometry_.size()) + " elements.");
    }


    buildNumModules(buildNumModulesFlat() + buildNumModulesTilted());

    if (tmspecsi.size() != buildNumModules()) {
      logERROR("Layer " + to_string(myid()) + " : numModulesFlat = " + to_string(buildNumModulesFlat()) + " and numModulesTilted = " + to_string(buildNumModulesTilted()) + " but tilted rod 1 has " + to_string(tmspecsi.size()) + " module(s) in total.");
    }
    if (tmspecso.size() != buildNumModules()) {
      logERROR("Layer " + to_string(myid()) + " : numModulesFlat = " + to_string(buildNumModulesFlat()) + " and numModulesTilted = " + to_string(buildNumModulesTilted()) + " but tilted rod 2 has " + to_string(tmspecso.size()) + " module(s) in total.");
    }

  }

  RodTemplate rodTemplate = makeRodTemplate();

  float rodCenterPhiShift = 2*M_PI/numRods();

  TiltedRodPair* first = GeometryFactory::make<TiltedRodPair>();
  first->myid(1);
  first->isOuterRadiusRod(false);
  first->store(propertyTree());
  first->build(rodTemplate, tmspecsi, 1);
  rods_.push_back(first);

  TiltedRodPair* second = GeometryFactory::make<TiltedRodPair>();
  second->myid(2);
  second->isOuterRadiusRod(true);
  second->store(propertyTree());
  second->build(rodTemplate, tmspecso, 0);
  second->rotateZ(rodCenterPhiShift);
  rods_.push_back(second);

  for (int i = 2; i < numRods(); i++) {
    RodPair* rod = i%2 ? GeometryFactory::clone(*second) : GeometryFactory::clone(*first); // clone rods
    rod->myid(i+1);
    rod->rotateZ(rodCenterPhiShift*(i%2 ? i-1 : i));
    rods_.push_back(rod);
    }

  // computing the layer's place radius as the average of all the modules' radii
  placeRadius_  = std::accumulate(tmspecsi.begin(), tmspecsi.end(), 0., [](double x, const TiltedModuleSpecs& t) { return x+t.r; });
  placeRadius_ += std::accumulate(tmspecso.begin(), tmspecso.end(), 0., [](double x, const TiltedModuleSpecs& t) { return x+t.r; });
  placeRadius_ /= tmspecsi.size() + tmspecso.size();

}


/*
 * Create a template tilted rod.
 */
TiltedRingsTemplate Layer::makeTiltedRingsTemplate(double flatPartThetaEnd) {
  TiltedRingsTemplate tiltedRingsGeometry;

  for (int i = (buildNumModulesFlat() + 1); i < (buildNumModulesFlat() + buildNumModulesTilted() + 1); i++) {

    TiltedRing* tiltedRing = GeometryFactory::make<TiltedRing>();
    tiltedRing->myid(i);
    tiltedRing->store(propertyTree());
    if (ringNode.count(i) > 0) tiltedRing->store(ringNode.at(i));
    tiltedRing->numPhi(numRods());

<<<<<<< HEAD
    for (auto& currentStationNode : stationsNode) {
      conversionStation = new ConversionStation();
      conversionStation->store(propertyTree());
      conversionStation->store(currentStationNode.second);
      conversionStation->check();
      conversionStation->build();
      
      if (conversionStation->stationType() == ConversionStation::Type::FLANGE) {
        if (flangeConversionStation_ == nullptr) { //take only first defined flange station
          flangeConversionStation_ = conversionStation;
        }
      } else if(conversionStation->stationType() == ConversionStation::Type::SECOND) {
        secondConversionStations_.push_back(conversionStation);
      }
=======
    double lastThetaEnd;
    if (i == (buildNumModulesFlat() + 1)) lastThetaEnd = flatPartThetaEnd; 
    else {
      lastThetaEnd = tiltedRingsGeometry[i-1]->thetaEndOuter_REAL();
>>>>>>> 79d6213b
    }
 
    tiltedRing->build(lastThetaEnd); 
    tiltedRingsGeometry[i] = tiltedRing;
  }

  return tiltedRingsGeometry;
}<|MERGE_RESOLUTION|>--- conflicted
+++ resolved
@@ -222,6 +222,7 @@
 
     for (auto& currentStationNode : stationsNode) {
       conversionStation = new ConversionStation();
+      conversionStation->store(propertyTree());
       conversionStation->store(currentStationNode.second);
       conversionStation->check();
       conversionStation->build();
@@ -1069,27 +1070,10 @@
     if (ringNode.count(i) > 0) tiltedRing->store(ringNode.at(i));
     tiltedRing->numPhi(numRods());
 
-<<<<<<< HEAD
-    for (auto& currentStationNode : stationsNode) {
-      conversionStation = new ConversionStation();
-      conversionStation->store(propertyTree());
-      conversionStation->store(currentStationNode.second);
-      conversionStation->check();
-      conversionStation->build();
-      
-      if (conversionStation->stationType() == ConversionStation::Type::FLANGE) {
-        if (flangeConversionStation_ == nullptr) { //take only first defined flange station
-          flangeConversionStation_ = conversionStation;
-        }
-      } else if(conversionStation->stationType() == ConversionStation::Type::SECOND) {
-        secondConversionStations_.push_back(conversionStation);
-      }
-=======
     double lastThetaEnd;
     if (i == (buildNumModulesFlat() + 1)) lastThetaEnd = flatPartThetaEnd; 
     else {
       lastThetaEnd = tiltedRingsGeometry[i-1]->thetaEndOuter_REAL();
->>>>>>> 79d6213b
     }
  
     tiltedRing->build(lastThetaEnd); 
