/**
 * @file Analyzer.cc
 * @brief This is the implementation of the class that analyses a material budget
 */
#include <TH1D.h>
#include <TH2D.h>
#include <Analyzer.h>
#include <TProfile.h>
#include <TLegend.h>
#include <Palette.h>

#include "AnalyzerVisitors/MaterialBillAnalyzer.h"

#undef MATERIAL_SHADOW

#include <TError.h>
Int_t gErrorIgnoreLevel = kError;

namespace insur {

  int Analyzer::bsCounter =0;

  const double Analyzer::ZeroHitsRequired = 0;
  const double Analyzer::OneHitRequired = 0.0001;







  // public
  /**
   * A comparison function for the first elements in two pairs of integers.
   * @param p The first pair
   * @param q The second pair
   * @return True if <i>p.first</i> is smaller than <i>q.first</i>, false otherwise
   */
  bool compareIntPairFirst(std::pair<int, int> p, std::pair<int, int> q) {
    return (p.first < q.first);
  }

  /**
   * A comparison function for the second elements in two pairs of integers.
   * @param p The first pair
   * @param q The second pair
   * @return True if <i>p.second</i> is smaller than <i>q.second</i>, false otherwise
   */
  bool compareIntPairSecond(std::pair<int, int> p, std::pair<int, int> q) {
    return (p.second < q.second);
  }

  /**
   * The constructor sets a number of internal constants.
   */
  Analyzer::Analyzer() {
    // Not strictly necessary, but it's useful to keep
    // the color the same for the most used module types
    lastPickedColor = 1;
    //colorPicker("pt2S");
    //colorPicker("rphi");
    //colorPicker("stereo");
    //colorPicker("ptIn");
    geomLite           = nullptr; geomLiteCreated=false;
    geomLiteXY         = nullptr; geomLiteXYCreated=false;
    geomLiteYZ         = nullptr; geomLiteYZCreated=false;
    geomLiteEC         = nullptr; geomLiteECCreated=false;
    geometryTracksUsed = 0;
    materialTracksUsed = 0;
  }

  // private
  /* High-level function finding all hits for a given tracker (and pixel)
   * and adding them to the track. The total crossed material is returned.
   * @param mb A reference to the instance of <i>MaterialBudget</i> that is to be analysed
   * @param momenta A list of momentum values for which to perform the efficiency measurements
   * @param etaSteps The number of wedges in the fan of tracks covered by the eta scan
   * @param pm A pointer to a second material budget associated to a pixel detector; may be <i>NULL</i>
   * @return the total crossed material amount
   */
  Material Analyzer::findAllHits(MaterialBudget& mb, MaterialBudget* pm, 
                                 double& eta, double& theta, double& phi, Track& track) {
    Material totalMaterial;
    //      active volumes, barrel
    totalMaterial  = findHitsModules(mb.getBarrelModuleCaps(), eta, theta, phi, track);
    //      active volumes, endcap
    totalMaterial += findHitsModules(mb.getEndcapModuleCaps(), eta, theta, phi, track);
    //      services, barrel
    totalMaterial += findHitsInactiveSurfaces(mb.getInactiveSurfaces().getBarrelServices(), eta, theta, track);
    //      services, endcap
    totalMaterial += findHitsInactiveSurfaces(mb.getInactiveSurfaces().getEndcapServices(), eta, theta, track);
    //      supports
    totalMaterial += findHitsInactiveSurfaces(mb.getInactiveSurfaces().getSupports(), eta, theta, track);
    //      pixels, if they exist
    if (pm != NULL) {
      totalMaterial += findHitsModules(pm->getBarrelModuleCaps(), eta, theta, phi, track, true);
      totalMaterial += findHitsModules(pm->getEndcapModuleCaps(), eta, theta, phi, track, true);
      totalMaterial += findHitsInactiveSurfaces(pm->getInactiveSurfaces().getBarrelServices(), eta, theta, track, true);
      totalMaterial += findHitsInactiveSurfaces(pm->getInactiveSurfaces().getEndcapServices(), eta, theta, track, true);
      totalMaterial += findHitsInactiveSurfaces(pm->getInactiveSurfaces().getSupports(), eta, theta, track, true);
    }
    return totalMaterial;
  }


  /* TODO: finish this :-)
void Analyzer::createTaggedTrackCollection(std::vector<MaterialBudget*> materialBudgets,
                                           int etaSteps,
                                           double maxEta,
                                           bool forceClean = false) {
  
  if (forceClean) taggedTrackCollectionMap_.clear();
  if (taggedTrackCollectionMap_.size()!=0) return;
    
  double etaStep, eta, theta, phi;
  
  // prepare etaStep, phiStep, nTracks, nScans
  if (etaSteps > 1) etaStep = maxEta / (double)(etaSteps - 1);
  else etaStep = maxEta;
  const int nTracks& = etaSteps;

  
        
}
    
  */                                

  void Analyzer::analyzeTaggedTracking(MaterialBudget& mb,
				       const std::vector<double>& momenta,
				       const std::vector<double>& triggerMomenta,
				       const std::vector<double>& thresholdProbabilities,
				       bool& debugResolution,
				       int etaSteps,
				       MaterialBudget* pm) {

  double efficiency = simParms().efficiency();

  materialTracksUsed = etaSteps;

  int nTracks;
  double etaStep, eta, theta, phi;

  // prepare etaStep, phiStep, nTracks, nScans
  if (etaSteps > 1) etaStep = getEtaMaxTrigger() / (double)(etaSteps - 1);
  else etaStep = getEtaMaxTrigger();
  nTracks = etaSteps;

  // prepareTriggerPerformanceHistograms(nTracks, getEtaMaxTrigger(), triggerMomenta, thresholdProbabilities);

  // reset the list of tracks
  //std::map<string, std::vector<Track>> tv;
  //std::map<string, std::vector<Track>> tvIdeal;
  std::map<std::string, TrackCollectionMap> taggedTrackPtCollectionMap;
  std::map<std::string, TrackCollectionMap> taggedTrackPCollectionMap;
  std::map<std::string, TrackCollectionMap> taggedTrackPtCollectionMapIdeal;
  std::map<std::string, TrackCollectionMap> taggedTrackPCollectionMapIdeal;


  for (int i_eta = 0; i_eta < nTracks; i_eta++) {
    phi = myDice.Rndm() * M_PI * 2.0;
    Material tmp;
    Track track;
    eta = i_eta * etaStep;
    theta = 2 * atan(exp(-eta));
    //std::cout << " track's phi = " << phi << std::endl; 
    track.setTheta(theta);      
    track.setPhi(phi);

    tmp = findAllHits(mb, pm, eta, theta, phi, track);

    // Debug: material amount
    // std::cerr << "eta = " << eta
    //           << ", material.radiation = " << tmp.radiation
    //           << ", material.interaction = " << tmp.interaction
    //           << std::endl;

    // TODO: add the beam pipe as a user material eveywhere!
    // in a coherent way
    // Add the hit on the beam pipe
    Hit* hit = new Hit(23./sin(theta));
    hit->setOrientation(Hit::Horizontal);
    hit->setObjectKind(Hit::Inactive);
    Material beamPipeMat;
    beamPipeMat.radiation = 0.0023 / sin(theta);
    beamPipeMat.interaction = 0.0019 / sin(theta);
    hit->setCorrectedMaterial(beamPipeMat);
    track.addHit(hit);

    if (!track.noHits()) {
      for (string tag : track.tags()) {
        track.keepTaggedOnly(tag);
        if (simParms().useIPConstraint()) track.addIPConstraint(simParms().rError(), simParms().zErrorCollider());
        track.sort();
        track.setTriggerResolution(true); // TODO: remove this (?)

        if (efficiency!=1) track.addEfficiency(efficiency, false);
        if (track.nActiveHits(true)>2) { // At least 3 points are needed to measure the arrow
          // For each momentum/transverse momentum compute the tracks error
          for (const auto& pIter : momenta ) {
            int    parameter = pIter * 1000; // Store p or pT in MeV as int (key to the map)
            double momentum  = pIter;

            // Case I) Initial momentum is equal to pT
            double pT = momentum;
              
            // Active+passive material
            Track trackPt(track);
            trackPt.setTransverseMomentum(pT);

            // Remove tracks with less than 3 hits
            trackPt.pruneHits();
<<<<<<< HEAD
            if (trackPt.nActiveHits(true)<=2) continue; 
            trackPt.computeErrors();
            TrackCollectionMap &myMap     = taggedTrackPtCollectionMap[tag];
            TrackCollection &myCollection = myMap[parameter];
            myCollection.push_back(trackPt);
=======
            if (trackPt.nActiveHits(true)<=2) {
              trackPt.computeErrors(profXBar, profYBar, profXEnd, profYEnd, histXBar, histYBar, histXEnd, histYEnd);
              TrackCollectionMap &myMap     = taggedTrackPtCollectionMap[tag];
              TrackCollection &myCollection = myMap[parameter];
              myCollection.push_back(trackPt);
            }
>>>>>>> b6e8c983

            // Ideal (no material)
            Track idealTrackPt(trackPt);
            idealTrackPt.removeMaterial();
<<<<<<< HEAD
            idealTrackPt.computeErrors();
            TrackCollectionMap &myMapIdeal     = taggedTrackPtCollectionMapIdeal[tag];
            TrackCollection &myCollectionIdeal = myMapIdeal[parameter];
            myCollectionIdeal.push_back(idealTrackPt);
=======
            if (idealTrackPt.nActiveHits(true)<=2) {
              idealTrackPt.computeErrors(profXBar0, profYBar0, profXEnd0, profYEnd0, histXBar0, histYBar0, histXEnd0, histYEnd0);
              TrackCollectionMap &myMapIdeal     = taggedTrackPtCollectionMapIdeal[tag];
              TrackCollection &myCollectionIdeal = myMapIdeal[parameter];
              myCollectionIdeal.push_back(idealTrackPt);
            }
>>>>>>> b6e8c983

            // Case II) Initial momentum is equal to p
            pT = momentum*sin(theta);

            // Active+passive material
            Track trackP(track);
            trackP.setTransverseMomentum(pT);

            // Remove tracks with less than 3 hits
            trackP.pruneHits();
<<<<<<< HEAD
            if (trackP.nActiveHits(true)<=2) continue; 
            trackP.computeErrors();
            TrackCollectionMap &myMapII     = taggedTrackPCollectionMap[tag];
            TrackCollection &myCollectionII = myMapII[parameter];
            myCollectionII.push_back(trackP);
=======
            if (trackP.nActiveHits(true)<=2) {
              trackP.computeErrors(profXBar0, profYBar0, profXEnd0, profYEnd0, histXBar0, histYBar0, histXEnd0, histYEnd0);
              TrackCollectionMap &myMapII     = taggedTrackPCollectionMap[tag];
              TrackCollection &myCollectionII = myMapII[parameter];
              myCollectionII.push_back(trackP);
            }
>>>>>>> b6e8c983

            // Ideal (no material)
            Track idealTrackP(trackP);
            idealTrackP.removeMaterial();
<<<<<<< HEAD
            idealTrackP.computeErrors();
            TrackCollectionMap &myMapIdealII     = taggedTrackPCollectionMapIdeal[tag];
            TrackCollection &myCollectionIdealII = myMapIdealII[parameter];
            myCollectionIdealII.push_back(idealTrackP);
=======
            if (idealTrackP.nActiveHits(true)<=2) {
              idealTrackP.computeErrors(profXBar0, profYBar0, profXEnd0, profYEnd0, histXBar0, histYBar0, histXEnd0, histYEnd0);
              TrackCollectionMap &myMapIdealII     = taggedTrackPCollectionMapIdeal[tag];
              TrackCollection &myCollectionIdealII = myMapIdealII[parameter];
              myCollectionIdealII.push_back(idealTrackP);
            }
>>>>>>> b6e8c983
          }
        }
      }
    }
  }

  // Momentum = Pt
  for (/*const*/ auto& ttcmIt : taggedTrackPtCollectionMap) {
    const string& myTag = ttcmIt.first;
    clearGraphsPt(GraphBag::RealGraph, myTag);
    /*const*/ TrackCollectionMap& myTrackCollection = ttcmIt.second;
    for (const auto& tcmIt : myTrackCollection) {
      const int &parameter = tcmIt.first;
      const TrackCollection& myCollection = tcmIt.second;
      //std::cout << myCollection.size() << std::endl;
      calculateGraphsConstPt(parameter, myCollection, GraphBag::RealGraph, myTag);
    }
  }
  for (/*const*/ auto& ttcmIt : taggedTrackPtCollectionMapIdeal) {
    const string& myTag = ttcmIt.first;
    clearGraphsPt(GraphBag::IdealGraph, myTag);
    /*const*/ TrackCollectionMap& myTrackCollection = ttcmIt.second;
    for (const auto& tcmIt : myTrackCollection) {
      const int &parameter = tcmIt.first;
      const TrackCollection& myCollection = tcmIt.second;
      calculateGraphsConstPt(parameter, myCollection, GraphBag::IdealGraph, myTag);
    }
  }

  // Momentum = P
  for (/*const*/ auto& ttcmIt : taggedTrackPCollectionMap) {
    const string& myTag = ttcmIt.first;
    clearGraphsP(GraphBag::RealGraph, myTag);
    /*const*/ TrackCollectionMap& myTrackCollection = ttcmIt.second;
    for (const auto& tcmIt : myTrackCollection) {
      const int &parameter = tcmIt.first;
      const TrackCollection& myCollection = tcmIt.second;
      //std::cout << myCollection.size() << std::endl;
      calculateGraphsConstP(parameter, myCollection, GraphBag::RealGraph, myTag);
    }
  }
  for (/*const*/ auto& ttcmIt : taggedTrackPCollectionMapIdeal) {
    const string& myTag = ttcmIt.first;
    clearGraphsP(GraphBag::IdealGraph, myTag);
    /*const*/ TrackCollectionMap& myTrackCollection = ttcmIt.second;
    for (const auto& tcmIt : myTrackCollection) {
      const int &parameter = tcmIt.first;
      const TrackCollection& myCollection = tcmIt.second;
      calculateGraphsConstP(parameter, myCollection, GraphBag::IdealGraph, myTag);
    }
  }

  if (debugResolution) calculateParametrizedResolutionPlots(taggedTrackPtCollectionMap);

}

  /**
   * The analysis function performing all necessary the trigger efficiencies
   * @param tracker 
   * @param thresholdProbabilities
   * @param etaSteps The number of wedges in the fan of tracks covered by the eta scan
   */
  void Analyzer::analyzeTriggerEfficiency(Tracker& tracker,
                                          const std::vector<double>& triggerMomenta,
                                          const std::vector<double>& thresholdProbabilities,
                                          int etaSteps) {

    double efficiency = simParms().efficiency();

    materialTracksUsed = etaSteps;

    int nTracks;
    double etaStep, z0, eta, theta, phi;
    double zError = simParms().zErrorCollider();

    // prepare etaStep, phiStep, nTracks, nScans
    if (etaSteps > 1) etaStep = getEtaMaxTrigger() / (double)(etaSteps - 1);
    else etaStep = getEtaMaxTrigger();
    nTracks = etaSteps;

    prepareTriggerPerformanceHistograms(nTracks, getEtaMaxTrigger(), triggerMomenta, thresholdProbabilities);

    // reset the list of tracks
    std::vector<Track> tv;

    // Loop over nTracks (eta range [0, getEtaMaxTrigger()])
    for (int i_eta = 0; i_eta < nTracks; i_eta++) {
      phi = myDice.Rndm() * M_PI * 2.0;
      z0 = myDice.Gaus(0, zError);
      int nHits;
      Track track;
      eta = i_eta * etaStep;
      theta = 2 * atan(exp(-eta));
      track.setTheta(theta);      
      track.setPhi(phi);

      nHits = findHitsModules(tracker, z0, eta, theta, phi, track);

      if (nHits) {
        // Keep only triggering hits
        // std::cerr << "Material before = " << track.getCorrectedMaterial().radiation;
        track.keepTriggerOnly();
        track.sort();
        track.setTriggerResolution(true);

        // std::cerr << " material after = " << track.getCorrectedMaterial().radiation << std::endl;

        if (efficiency!=1) track.addEfficiency(efficiency, false);
        if (track.nActiveHits(true)>0) { // At least 3 points are needed to measure the arrow
          tv.push_back(track);
        }    
      }
    }

    // Compute the number of triggering points along the selected tracks
    fillTriggerEfficiencyGraphs(tracker, triggerMomenta, tv);

    // Fill the trigger performance maps
    fillTriggerPerformanceMaps(tracker);

  }



void Analyzer::fillAvailableSpacing(Tracker& tracker, std::vector<double>& spacingOptions) {
  double aSpacing;
  std::set<double> foundSpacing;

  // Loop over all the layers
  for (auto& aModule : tracker.modules()) {
    if (aModule->sensorLayout() == PT) {
      aSpacing = aModule->dsDistance();
      if (aSpacing>0) {
        foundSpacing.insert(aSpacing);
      }
    }
  }

  spacingOptions.clear();
  for(std::set<double>::iterator it=foundSpacing.begin(); it!=foundSpacing.end(); ++it) {
    spacingOptions.push_back(*it);
  }

}

void Analyzer::createTriggerDistanceTuningPlots(Tracker& tracker, const std::vector<double>& triggerMomenta) {
  TriggerDistanceTuningPlotsVisitor v(myProfileBag, 
                                      triggerMomenta);
  simParms_->accept(v);
  tracker.accept(v);
  v.postVisit();
  optimalSpacingDistribution = v.optimalSpacingDistribution;
  optimalSpacingDistributionAW = v.optimalSpacingDistributionAW; 
  triggerRangeLowLimit = v.triggerRangeLowLimit; 
  triggerRangeHighLimit = v.triggerRangeHighLimit; 
  spacingTuningFrame = v.spacingTuningFrame;
  spacingTuningGraphs = v.spacingTuningGraphs;
  spacingTuningGraphsBad = v.spacingTuningGraphsBad;
  moduleOptimalSpacings = v.moduleOptimalSpacings;
}






void Analyzer::fillTriggerEfficiencyGraphs(const Tracker& tracker,
                                           const std::vector<double>& triggerMomenta,
                                           const std::vector<Track>& trackVector) {

  // Prepare the graphs to record the number of triggered points
  //std::map<double, TGraph>& trigGraphs = myGraphBag.getGraphs(GraphBag::TriggerGraph|GraphBag::TriggeredGraph);
  std::map<double, TProfile>& trigProfiles = myProfileBag.getProfiles(profileBag::TriggerProfile|profileBag::TriggeredProfile);
  std::map<double, TProfile>& trigFractionProfiles = myProfileBag.getProfiles(profileBag::TriggerProfile|profileBag::TriggeredFractionProfile);
  std::map<double, TProfile>& trigPurityProfiles = myProfileBag.getProfiles(profileBag::TriggerProfile|profileBag::TriggerPurityProfile);

  TProfile& totalProfile = trigProfiles[profileBag::Triggerable];

  std::map<std::string, std::map<std::string, TH1I*>>& stubEfficiencyCoverageProfiles = getStubEfficiencyCoverageProfiles();

  double maxEta = 4.0; //getEtaMaxTrigger();

  for (std::vector<Track>::const_iterator itTrack = trackVector.begin();
       itTrack != trackVector.end(); ++itTrack) {
    const Track& myTrack=(*itTrack);

    double eta = myTrack.getEta();
    int nHits = myTrack.nActiveHits(false, false);
    totalProfile.Fill(eta, nHits);
    std::vector<std::pair<Module*,HitType>> hitModules = myTrack.getHitModules();

    for(std::vector<double>::const_iterator itMomentum = triggerMomenta.begin();
        itMomentum!=triggerMomenta.end(); ++itMomentum) {
      TProfile& myProfile = trigProfiles[(*itMomentum)];
      TProfile& myFractionProfile = trigFractionProfiles[(*itMomentum)];
      TProfile& myPurityProfile = trigPurityProfiles[(*itMomentum)];
      double nExpectedTriggerPoints = myTrack.expectedTriggerPoints(*itMomentum);
      if (nExpectedTriggerPoints>=0) { // sanity check (! nan)
        myProfile.Fill(eta, nExpectedTriggerPoints);
        if (nHits>0) {
          myFractionProfile.Fill(eta, nExpectedTriggerPoints*100/double(nHits));
           double curAvgTrue=0;
           double curAvgInteresting=0;
           double curAvgFake=0;
           double bgReductionFactor; // Reduction of the combinatorial background for ptPS modules by turning off the appropriate pixels
           for (const auto& modAndType : hitModules) {
             Module* hitModule = modAndType.first;
             PtErrorAdapter pterr(*hitModule);
             // Hits that we would like to have from tracks above this threshold
             curAvgInteresting += pterr.getParticleFrequencyPerEventAbove(*itMomentum);
             // ... out of which we only see these
             curAvgTrue += pterr.getTriggerFrequencyTruePerEventAbove(*itMomentum);
               
             // The background is given by the contamination from low pT tracks...
             curAvgFake += pterr.getTriggerFrequencyTruePerEventBelow(*itMomentum);
             // ... plus the combinatorial background from occupancy (can be reduced using ptPS modules)
             if (hitModule->reduceCombinatorialBackground()) bgReductionFactor = hitModule->geometricEfficiency(); else bgReductionFactor=1;
             curAvgFake += pterr.getTriggerFrequencyFakePerEvent()*simParms().numMinBiasEvents() * bgReductionFactor;

             std::string layerName = hitModule->uniRef().cnt + "_" + any2str(hitModule->uniRef().layer);
             if (modAndType.second == HitType::STUB) {
               std::string momentumString = any2str(*itMomentum, 2);
               if (stubEfficiencyCoverageProfiles[layerName].count(momentumString) == 0) {
                 stubEfficiencyCoverageProfiles[layerName][momentumString] = new TH1I(Form("stubEfficiencyCoverageProfile%s%s", layerName.c_str(), momentumString.c_str()), (layerName + ";#eta;Stubs").c_str(), trackVector.size(), 0.0, maxEta); 
               }
               stubEfficiencyCoverageProfiles[layerName][momentumString]->Fill(myTrack.getEta(), 1);
             } 
           }
           myPurityProfile.Fill(eta, 100*curAvgTrue/(curAvgTrue+curAvgFake));
        }
      }
    }
  }
//  for (auto i : stubEfficiencyCoverageProfiles) {
//    std::cout << "--------------------- " << i.first << " ------------------ " << std::endl;
//    for (auto j : i.second) {
//      std::cout << j.first << std::endl;
//      j.second->Print("all");
//    }
//  }
  if (totalProfile.GetMaximum() < maximum_n_planes) totalProfile.SetMaximum(maximum_n_planes);

}

/**
 * The main analysis function provides a frame for the scan in eta, defers summing up the radiation
 * and interaction lengths for each volume category to subfunctions, and sorts those results into the
 * correct histograms.
 * @param mb A reference to the instance of <i>MaterialBudget</i> that is to be analysed
 * @param momenta A list of momentum values for the tracks that are shot through the layout
 * @param etaSteps The number of wedges in the fan of tracks covered by the eta scan
 * @param A pointer to a second material budget associated to a pixel detector; may be <i>NULL</i>
 */
void Analyzer::analyzeMaterialBudget(MaterialBudget& mb, const std::vector<double>& momenta, int etaSteps,
                                     MaterialBudget* pm) {

  Tracker& tracker = mb.getTracker();
  double efficiency = simParms().efficiency();
  double pixelEfficiency = simParms().pixelEfficiency();
  materialTracksUsed = etaSteps;
  int nTracks;
  double etaStep, eta, theta, phi;
  clearMaterialBudgetHistograms();
  clearCells();
  // prepare etaStep, phiStep, nTracks, nScans
  if (etaSteps > 1) etaStep = getEtaMaxMaterial() / (double)(etaSteps - 1);
  else etaStep = getEtaMaxMaterial();
  nTracks = etaSteps;
  // reset the number of bins and the histogram boundaries (0.0 to getEtaMaxMaterial()) for all histograms, recalculate the cell boundaries
  setHistogramBinsBoundaries(nTracks, 0.0, getEtaMaxMaterial());
  setCellBoundaries(nTracks, 0.0, geom_max_radius + geom_inactive_volume_width, 0.0, getEtaMaxMaterial());

  // reset the list of tracks
  // std::vector<Track> tv;
  // std::vector<Track> tvIdeal;

  for (int i_eta = 0; i_eta < nTracks; i_eta++) {
    phi = myDice.Rndm() * M_PI * 2.0;
    Material tmp;
    Track track;
    eta = i_eta * etaStep;
    theta = 2 * atan(exp(-eta)); // TODO: switch to exp() here
    track.setTheta(theta);
    track.setPhi(phi);
    //      active volumes, barrel
    std::map<std::string, Material> sumComponentsRI;
    tmp = analyzeModules(mb.getBarrelModuleCaps(), eta, theta, phi, track, sumComponentsRI);
    ractivebarrel.Fill(eta, tmp.radiation);
    iactivebarrel.Fill(eta, tmp.interaction);
    rbarrelall.Fill(eta, tmp.radiation);
    ibarrelall.Fill(eta, tmp.interaction);
    ractiveall.Fill(eta, tmp.radiation);
    iactiveall.Fill(eta, tmp.interaction);
    rglobal.Fill(eta, tmp.radiation);
    iglobal.Fill(eta, tmp.interaction);

    //      active volumes, endcap
    tmp = analyzeModules(mb.getEndcapModuleCaps(), eta, theta, phi, track, sumComponentsRI);
    ractiveendcap.Fill(eta, tmp.radiation);
    iactiveendcap.Fill(eta, tmp.interaction);
    rendcapall.Fill(eta, tmp.radiation);
    iendcapall.Fill(eta, tmp.interaction);
    ractiveall.Fill(eta, tmp.radiation);
    iactiveall.Fill(eta, tmp.interaction);
    rglobal.Fill(eta, tmp.radiation);
    iglobal.Fill(eta, tmp.interaction);

    for (std::map<std::string, Material>::iterator it = sumComponentsRI.begin(); it != sumComponentsRI.end(); ++it) {
      if (rComponents[it->first]==NULL) { 
        rComponents[it->first] = new TH1D();
        rComponents[it->first]->SetBins(nTracks, 0.0, getEtaMaxMaterial()); 
      }
      rComponents[it->first]->Fill(eta, it->second.radiation);
      if (iComponents[it->first]==NULL) {
        iComponents[it->first] = new TH1D();
        iComponents[it->first]->SetBins(nTracks, 0.0, getEtaMaxMaterial()); 
      }
      iComponents[it->first]->Fill(eta, it->second.interaction);
    }


    if (rComponents["Services"]==NULL) { 
      rComponents["Services"] = new TH1D();
      rComponents["Services"]->SetBins(nTracks, 0.0, getEtaMaxMaterial()); 
    }
    if (iComponents["Services"]==NULL) { 
      iComponents["Services"] = new TH1D();
      iComponents["Services"]->SetBins(nTracks, 0.0, getEtaMaxMaterial()); 
    }
    if (rComponents["Supports"]==NULL) { 
      rComponents["Supports"] = new TH1D();
      rComponents["Supports"]->SetBins(nTracks, 0.0, getEtaMaxMaterial()); 
    }
    if (iComponents["Supports"]==NULL) { 
      iComponents["Supports"] = new TH1D();
      iComponents["Supports"]->SetBins(nTracks, 0.0, getEtaMaxMaterial()); 
    }
    //      services, barrel
    tmp = analyzeInactiveSurfaces(mb.getInactiveSurfaces().getBarrelServices(), eta, theta, track, MaterialProperties::no_cat);
    rserfbarrel.Fill(eta, tmp.radiation);
    iserfbarrel.Fill(eta, tmp.interaction);
    rbarrelall.Fill(eta, tmp.radiation);
    ibarrelall.Fill(eta, tmp.interaction);
    /*
    if (eta<0.03) {
      std::cout << "eta = " << eta << std::endl;
      track.sort();
      track.print();
    }
    */
    rserfall.Fill(eta, tmp.radiation);
    iserfall.Fill(eta, tmp.interaction);
    rglobal.Fill(eta, tmp.radiation);
    iglobal.Fill(eta, tmp.interaction);
    rComponents["Services"]->Fill(eta, tmp.radiation);
    iComponents["Services"]->Fill(eta, tmp.interaction);
    //      services, endcap
    tmp = analyzeInactiveSurfaces(mb.getInactiveSurfaces().getEndcapServices(), eta, theta, track, MaterialProperties::no_cat);
    rserfendcap.Fill(eta, tmp.radiation);
    iserfendcap.Fill(eta, tmp.interaction);
    rendcapall.Fill(eta, tmp.radiation);
    iendcapall.Fill(eta, tmp.interaction);
    rserfall.Fill(eta, tmp.radiation);
    iserfall.Fill(eta, tmp.interaction);
    rglobal.Fill(eta, tmp.radiation);
    iglobal.Fill(eta, tmp.interaction);
    rComponents["Services"]->Fill(eta, tmp.radiation);
    iComponents["Services"]->Fill(eta, tmp.interaction);
    //      supports, barrel
    tmp = analyzeInactiveSurfaces(mb.getInactiveSurfaces().getSupports(), eta, theta, track, MaterialProperties::b_sup);
    rlazybarrel.Fill(eta, tmp.radiation);
    ilazybarrel.Fill(eta, tmp.interaction);
    rbarrelall.Fill(eta, tmp.radiation);
    ibarrelall.Fill(eta, tmp.interaction);
    rlazyall.Fill(eta, tmp.radiation);
    ilazyall.Fill(eta, tmp.interaction);
    rglobal.Fill(eta, tmp.radiation);
    iglobal.Fill(eta, tmp.interaction);
    rComponents["Supports"]->Fill(eta, tmp.radiation);
    iComponents["Supports"]->Fill(eta, tmp.interaction);
    //      supports, endcap
    tmp = analyzeInactiveSurfaces(mb.getInactiveSurfaces().getSupports(), eta, theta, track, MaterialProperties::e_sup);
    rlazyendcap.Fill(eta, tmp.radiation);
    ilazyendcap.Fill(eta, tmp.interaction);
    rendcapall.Fill(eta, tmp.radiation);
    iendcapall.Fill(eta, tmp.interaction);
    rlazyall.Fill(eta, tmp.radiation);
    ilazyall.Fill(eta, tmp.interaction);
    rglobal.Fill(eta, tmp.radiation);
    iglobal.Fill(eta, tmp.interaction);
    rComponents["Supports"]->Fill(eta, tmp.radiation);
    iComponents["Supports"]->Fill(eta, tmp.interaction);
    //      supports, tubes
    tmp = analyzeInactiveSurfaces(mb.getInactiveSurfaces().getSupports(), eta, theta, track, MaterialProperties::o_sup);
    rlazytube.Fill(eta, tmp.radiation);
    ilazytube.Fill(eta, tmp.interaction);
    rlazyall.Fill(eta, tmp.radiation);
    ilazyall.Fill(eta, tmp.interaction);
    rglobal.Fill(eta, tmp.radiation);
    iglobal.Fill(eta, tmp.interaction);
    rComponents["Supports"]->Fill(eta, tmp.radiation);
    iComponents["Supports"]->Fill(eta, tmp.interaction);
    //      supports, barrel tubes
    tmp = analyzeInactiveSurfaces(mb.getInactiveSurfaces().getSupports(), eta, theta, track, MaterialProperties::t_sup);
    rlazybtube.Fill(eta, tmp.radiation);
    ilazybtube.Fill(eta, tmp.interaction);
    rlazyall.Fill(eta, tmp.radiation);
    ilazyall.Fill(eta, tmp.interaction);
    rglobal.Fill(eta, tmp.radiation);
    iglobal.Fill(eta, tmp.interaction);
    rComponents["Supports"]->Fill(eta, tmp.radiation);
    iComponents["Supports"]->Fill(eta, tmp.interaction);
    //      supports, user defined
    tmp = analyzeInactiveSurfaces(mb.getInactiveSurfaces().getSupports(), eta, theta, track, MaterialProperties::u_sup);
    rlazyuserdef.Fill(eta, tmp.radiation);
    ilazyuserdef.Fill(eta, tmp.interaction);
    rlazyall.Fill(eta, tmp.radiation);
    ilazyall.Fill(eta, tmp.interaction);
    rglobal.Fill(eta, tmp.radiation);
    iglobal.Fill(eta, tmp.interaction);
    rComponents["Supports"]->Fill(eta, tmp.radiation);
    iComponents["Supports"]->Fill(eta, tmp.interaction);
    //      pixels, if they exist
    if (pm != NULL) {
      std::map<std::string, Material> ignoredPixelSumComponentsRI;
      analyzeModules(pm->getBarrelModuleCaps(), eta, theta, phi, track, ignoredPixelSumComponentsRI, true);
      analyzeModules(pm->getEndcapModuleCaps(), eta, theta, phi, track, ignoredPixelSumComponentsRI, true);
      analyzeInactiveSurfaces(pm->getInactiveSurfaces().getBarrelServices(), eta, theta, track, MaterialProperties::no_cat, true);
      analyzeInactiveSurfaces(pm->getInactiveSurfaces().getEndcapServices(), eta, theta, track, MaterialProperties::no_cat, true);
      analyzeInactiveSurfaces(pm->getInactiveSurfaces().getSupports(), eta, theta, track, MaterialProperties::no_cat, true);
    }

    // Add the hit on the beam pipe
    Hit* hit = new Hit(23./sin(theta));
    hit->setOrientation(Hit::Horizontal);
    hit->setObjectKind(Hit::Inactive);
    Material beamPipeMat;
    beamPipeMat.radiation = 0.0023 / sin(theta);
    beamPipeMat.interaction = 0.0019 / sin(theta);
    hit->setCorrectedMaterial(beamPipeMat);
    track.addHit(hit);
    if (!track.noHits()) {
      track.sort();
      if (efficiency!=1) track.addEfficiency(efficiency, false);
      if (pixelEfficiency!=1) track.addEfficiency(efficiency, true);

      // @@ Hadrons
      int nActive = track.nActiveHits();
      if (nActive>0) {
        hadronTotalHitsGraph.SetPoint(hadronTotalHitsGraph.GetN(),
                                      eta,
                                      nActive);
        double probability;
        std::vector<double> probabilities = track.hadronActiveHitsProbability();

        double averageHits=0;
        //double averageSquaredHits=0;
        double exactProb=0;
        double moreThanProb = 0;
        for (int i=probabilities.size()-1;
             i>=0;
             --i) {
          //if (nActive==10) { // debug
          //  std::cerr << "probabilities.at(" 
          //  << i << ")=" << probabilities.at(i)
          //  << endl;
          //}
          exactProb=probabilities.at(i)-moreThanProb;
          averageHits+=(i+1)*exactProb;
          //averageSquaredHits+=((i+1)*(i+1))*exactProb;
          moreThanProb+=exactProb;
        }
        hadronAverageHitsGraph.SetPoint(hadronAverageHitsGraph.GetN(),
                                        eta,
                                        averageHits);
        //hadronAverageHitsGraph.SetPointError(hadronAverageHitsGraph.GetN()-1,
        //                       0,
        //                       sqrt( averageSquaredHits - averageHits*averageHits) );

        unsigned int requiredHits;
        for (unsigned int i = 0;
             i<hadronNeededHitsFraction.size();
             ++i) {
          requiredHits = int(ceil(double(nActive) * hadronNeededHitsFraction.at(i)));
          if (requiredHits==0)
            probability=1;
          else if (requiredHits>probabilities.size())
            probability = 0;
          else
            probability = probabilities.at(requiredHits-1);
          //if (probabilities.size()==10) { // debug
          //  std::cerr << "required " << requiredHits
          //              << " out of " << probabilities.size()
          //              << " == " << nActive
          //              << endl;
          // std::cerr << "      PROBABILITY = " << probability << endl << endl;
          //}
          hadronGoodTracksFraction.at(i).SetPoint(hadronGoodTracksFraction.at(i).GetN(),
                                                  eta,
                                                  probability);
        }
      }
    }
  }

#ifdef MATERIAL_SHADOW       
  // integration over eta
  for (unsigned int i = 0; i < cells.size(); i++) {
    for (unsigned int j = 1; j < cells.at(i).size(); j++) {
      cells.at(i).at(j).rlength = cells.at(i).at(j).rlength + cells.at(i).at(j - 1).rlength;
      cells.at(i).at(j).ilength = cells.at(i).at(j).ilength + cells.at(i).at(j - 1).ilength;
    }
  }
  // transformation from (eta, r) to (z, r) coordinates
  transformEtaToZ();
#endif // MATERIAL_SHADOW

}

void Analyzer::analyzePower(Tracker& tracker) {
  computeIrradiatedPowerConsumption(tracker);
  preparePowerHistograms();
  //fillPowerMap(tracker);
}




void Analyzer::computeTriggerFrequency(Tracker& tracker) {
  TriggerFrequencyVisitor v; 
  simParms_->accept(v);
  tracker.accept(v);

  triggerFrequencyTrueSummaries_ = v.triggerFrequencyTrueSummaries;
  triggerFrequencyFakeSummaries_ = v.triggerFrequencyFakeSummaries;
  triggerFrequencyMisfilteredSummaries_ = v.triggerFrequencyMisfilteredSummaries;
  triggerFrequencyCombinatorialSummaries_ = v.triggerFrequencyCombinatorialSummaries;
  triggerFrequencyInterestingSummaries_ = v.triggerFrequencyInterestingSummaries;
  triggerRateSummaries_ = v.triggerRateSummaries; 
  triggerEfficiencySummaries_ = v.triggerEfficiencySummaries; 
  triggerPuritySummaries_ = v.triggerPuritySummaries; 
  triggerDataBandwidthSummaries_ = v.triggerDataBandwidthSummaries;
  triggerFrequenciesPerEvent_ = v.triggerFrequenciesPerEvent;
  stripOccupancySummaries_ = v.stripOccupancySummaries;
  hitOccupancySummaries_ = v.hitOccupancySummaries;
}


  
    
void Analyzer::computeTriggerProcessorsBandwidth(Tracker& tracker) {
  TriggerProcessorBandwidthVisitor v(triggerDataBandwidths_, triggerFrequenciesPerEvent_);
  v.preVisit();
  simParms_->accept(v);
  tracker.accept(v);
  v.postVisit();

  processorConnectionSummary_ = v.processorConnectionSummary; 
  processorCommonConnectionSummary_ = v.processorCommonConnectionSummary;
  processorInboundBandwidthSummary_ = v.processorInboundBandwidthSummary; 
  processorInboundStubPerEventSummary_ = v.processorInboundStubPerEventSummary; 
  moduleConnectionsDistribution = v.moduleConnectionsDistribution; 
  moduleConnections_ = v.moduleConnections;
  triggerSectorMap_ = v.sectorMap;
  processorCommonConnectionMap_ = v.processorCommonConnectionMap;
  sampleTriggerPetal_ = v.sampleTriggerPetal;
  triggerPetalCrossoverR_ = v.crossoverR;
}


void Analyzer::computeIrradiatedPowerConsumption(Tracker& tracker) {
  IrradiationPowerVisitor v;
  simParms_->accept(v);
  tracker.accept(v);

  irradiatedPowerConsumptionSummaries_ = v.irradiatedPowerConsumptionSummaries;
}




// protected
/**
 * Looping on the layers, and picking only modules on the YZ section
 * For all these modules prepare a different table with materials
 * @param tracker a reference to the <i>ModuleCap</i> vector of vectors that sits on top of the tracker modules
 * @param result a map of summary tables to be filled
 */
void Analyzer::computeDetailedWeights(std::vector<std::vector<ModuleCap> >& tracker,std::map<std::string, SummaryTable>& result,
                                      bool byMaterial) {
  map<std::string, map<std::pair<int, int>, bool> > typeTaken;
  map<std::string, map<std::pair<int, int>, bool> > typeWritten;

  string tempString;
  ostringstream tempSS;

  std::vector<std::vector<ModuleCap> >::iterator layerIt;
  //std::vector<std::vector<ModuleCap> >::iterator layerGuard;
  std::vector<ModuleCap>::iterator moduleIt;
  //std::vector<ModuleCap>::iterator moduleGuard;

  ModuleCap* myModuleCap;
  Module* myModule;

  //  unsigned int nLocalMasses;

  std::map<std::string, double>::const_iterator localmassesBegin;
  std::map<std::string, double>::const_iterator localmassesEnd;

  // First create a list of material used anywhere
  std::vector<std::string> materialTagV;
  std::vector<std::string>::iterator materialTagIt;

  double localMaterial;
  string materialTag;

  // loop over layers
  for (layerIt = tracker.begin(); layerIt != tracker.end(); ++layerIt) {
    // Loop over modules
    for (moduleIt = layerIt->begin(); moduleIt != layerIt->end(); ++moduleIt) {
      // Check if the module is on the YZ section
      myModuleCap = &(*moduleIt);
      myModule = &(myModuleCap->getModule());
      if (myModule->posRef().phi==1) {
        pair<int, int> myIndex = make_pair(myModule->tableRef().row, myModule->tableRef().col);
        tempString = myModule->cntName();
        if (!typeTaken[tempString][myIndex]) {
          typeTaken[tempString][myIndex]=true;
          // TODO: put this in a better place
          // (and make a better module typing)
          struct Visitor : public ConstGeometryVisitor {
            std::map<string, SummaryTable>& result;

            Visitor(std::map<std::string, SummaryTable>& result_) : result(result_) {}
            void visit(const BarrelModule& m) {
              string s = m.cntName() + " (L" + any2str(m.layer()) + ")";
              result[s].setCell(0, m.ring(), TagMaker::makePosTag(m));
            }
            void visit(const EndcapModule& m) {
              string s = m.cntName() + " (D" + any2str(m.disk()) + ")";
              result[s].setCell(0, m.ring(), TagMaker::makePosTag(m));
            }
          };
          Visitor v(result);
          myModule->accept(v);
        }
        if (byMaterial) { // sort by Material tag
          //nLocalMasses = myModuleCap->localMassCount();
          localmassesBegin = myModuleCap->getLocalMasses().begin();
          localmassesEnd = myModuleCap->getLocalMasses().end();
        } else { // sort by Component tag
          //nLocalMasses = myModuleCap->localMassCompCount();
          localmassesBegin = myModuleCap->getLocalMassesComp().begin();
          localmassesEnd = myModuleCap->getLocalMassesComp().end();
        }
        for (std::map<std::string, double>::const_iterator it = localmassesBegin; it != localmassesEnd; ++it) {
          // if (byMaterial) materialTag = myModuleCap->getLocalTag(iLocalMasses); // sort by Material tag
          //  else materialTag = myModuleCap->getLocalTagComp(iLocalMasses);           // sort by Component tag
          materialTag = it->first;
          materialTagIt = find(materialTagV.begin(), materialTagV.end(), materialTag);
          if (materialTagIt==materialTagV.end()) {
            materialTagV.push_back(materialTag);
          }
        }
      }
    }
  }

  // Alphabetically sort materials
  std::sort(materialTagV.begin(), materialTagV.end());

  // Prepare the columns of the tables
  for (map<string, SummaryTable>::iterator it=result.begin();
       it!=result.end(); ++it) {
    for (unsigned int materialTag_i=0; materialTag_i<materialTagV.size(); ++materialTag_i) {
      it->second.setCell(materialTag_i+1, 0, materialTagV[materialTag_i]);
    }
    it->second.setCell(materialTagV.size()+1, 0, "Total");
  }

  // Now fill the table
  // loop over layers
  for (layerIt = tracker.begin(); layerIt != tracker.end(); ++layerIt) { 
    // Loop over modules
    for (moduleIt = layerIt->begin(); moduleIt != layerIt->end(); ++moduleIt) { 
      // Check if the module is on the YZ section
      myModuleCap = &(*moduleIt);
      myModule = &(myModuleCap->getModule());
      TagMaker tmak(*myModule);

      if (byMaterial) {
        typeWeight[tmak.posTag]+=myModuleCap->getLocalMass();
        tagWeight[tmak.sensorGeoTag]+=myModuleCap->getLocalMass();
      }
      if (myModule->posRef().phi == 1) {
        // If we did not write this module type yet
        pair<int, int> myIndex = make_pair(myModule->tableRef().row/*+myModule->getDisk()*/, myModule->tableRef().col);
        tempString = myModule->cntName();
        if (!typeWritten[tempString][myIndex]) {
          typeWritten[tempString][myIndex]=true;
          if (tempString!="") {
            // TODO: put this in a better place
            // (and make a better module typing)
            tempSS.str("");
            if (myModule->subdet() == BARREL) {
              tempSS << ((BarrelModule*)myModule)->layer();
              tempString+=" (L"+tempSS.str()+")";
            } else if (myModule->subdet() == ENDCAP) {
              tempSS << ((EndcapModule*)myModule)->disk(); //getDisk();
              tempString+=" (D"+tempSS.str()+")";
            } else {
              cerr << "ERROR in Analyzer::detailedWeights(): "
                  << "I found a module which is neither endcap nor barrel!" << std::endl;
            }
            //      cout << "Here's a module: id = " << myModule->getId()
            //           << ", tag = " << myModule->getTag()
            //           << ", type = " << myModule->getType()
            //           << ", ring = " << myModule->getRing()
            //           << endl;
            // std::cout << "Material\tLocal\n";

            // Then we fill in the proper column
            // Prepare the columns of the table
            for (unsigned int materialTag_i=0; materialTag_i<materialTagV.size(); ++materialTag_i) {
              materialTag = materialTagV[materialTag_i];
              if (byMaterial) { // table by materials
                try { localMaterial = myModuleCap->getLocalMass(materialTag); }
                catch (exception e) { localMaterial = 0; }
              } else { // table by components
                try { localMaterial = myModuleCap->getLocalMassComp(materialTag); }
                catch (exception e) { localMaterial = 0; }
              }
              //cout << materialTag << "\t"
              //<< localMaterial << "\t"
              //<< endl;
              tempSS.str("");
              // TODO: move this to Vizard
              tempSS << std::dec << std::fixed << std::setprecision(1) << localMaterial;
              result[tempString].setCell(materialTag_i+1, myModule->tableRef().col, tempSS.str());
            }
            localMaterial = myModuleCap->getLocalMass();
            tempSS.str("");
            tempSS << std::dec << std::fixed << std::setprecision(1) << localMaterial;
            result[tempString].setCell(materialTagV.size()+1, myModule->tableRef().col, tempSS.str());
          } else {
            cerr << "ERROR in Analyzer::detailedWeights(): "
                << "I found a module with no reference to the container name." << endl;
          }
        }
      }
    }
  }
}

// public
/**
 * Produces a full material summary for the modules
 */
void Analyzer::computeWeightSummary(MaterialBudget& mb) {

  typeWeight.clear();
  tagWeight.clear();
  barrelWeights.clear();
  computeDetailedWeights(mb.getBarrelModuleCaps(), barrelWeights, true);
  endcapWeights.clear();
  computeDetailedWeights(mb.getEndcapModuleCaps(), endcapWeights, true);

  barrelComponentWeights.clear();
  computeDetailedWeights(mb.getBarrelModuleCaps(), barrelComponentWeights, false);
  endcapComponentWeights.clear();
  computeDetailedWeights(mb.getEndcapModuleCaps(), endcapComponentWeights, false);

  MaterialBillAnalyzer v;
  v.inspectTracker(mb);
  billOfMaterials_ = v.outputTable;
}

// protected
/**
 * The layer-level analysis function for modules forms the frame for sending a single track through the active modules.
 * It loops through all layers and adds up the results returned from the analysis of each of them.
 * @param tr A reference to the <i>ModuleCap</i> vector of vectors that sits on top of the tracker modules
 * @param eta The pseudorapidity of the track
 * @param theta The track angle in the yz-plane
 * @param phi The track angle in the xy-plane
 * @param t A reference to the current track object
 * @param A boolean flag to indicate which set of active surfaces is analysed: true if the belong to a pixel detector, false if they belong to the tracker
 * @return The summed up radiation and interaction lengths for the given track, bundled into a <i>std::pair</i>
 */
Material Analyzer::analyzeModules(std::vector<std::vector<ModuleCap> >& tr,
                                  double eta, double theta, double phi, Track& t, 
                                  std::map<std::string, Material>& sumComponentsRI,
                                  bool isPixel) {
  std::vector<std::vector<ModuleCap> >::iterator iter = tr.begin();
  std::vector<std::vector<ModuleCap> >::iterator guard = tr.end();
  Material res, tmp;
  res.radiation= 0.0;
  res.interaction = 0.0;
  while (iter != guard) {
    tmp = findModuleLayerRI(*iter, eta, theta, phi, t, sumComponentsRI, isPixel);
    res.radiation= res.radiation+ tmp.radiation;
    res.interaction= res.interaction + tmp.interaction;
    iter++;
  }
  return res;
}

void printPosRefString(std::ostream& os, const Module& m, const string& delim = " ") {
  os << "cnt=" << m.posRef().cnt << delim << "z=" << m.posRef().z << delim << "rho=" << m.posRef().rho << " (" << m.center().Rho() << ")" << delim << "phi=" << m.posRef().phi << delim << "side=" << m.side();
} 

/**
 * The module-level analysis function loops through all modules of a given layer, checking for collisions with the given track.
 * If one is found, the radiation and interaction lengths are scaled with respect to theta, then summed up into a grand total,
 * which is returned. As phi is fixed at the moment and the tracks hit the modules orthogonally with respect to it, it is so far
 * not used to scale the results further.
 * @param layer A reference to the <i>ModuleCap</i> vector linking the collection of material properties to the current layer
 * @param eta The pseudorapidity of the current track
 * @param theta The track angle in the yz-plane
 * @param phi The track angle in the xy-plane
 * @param t A reference to the current track object
 * @param A boolean flag to indicate which set of active surfaces is analysed: true if the belong to a pixel detector, false if they belong to the tracker
 * @return The scaled and summed up radiation and interaction lengths for the given layer and track, bundled into a <i>std::pair</i>
 */
Material Analyzer::findModuleLayerRI(std::vector<ModuleCap>& layer,
                                     double eta, double theta, double phi, Track& t, 
                                     std::map<std::string, Material>& sumComponentsRI,
                                     bool isPixel) {
  std::vector<ModuleCap>::iterator iter = layer.begin();
  std::vector<ModuleCap>::iterator guard = layer.end();
  Material res, tmp;
  XYZVector origin, direction;
  Polar3DVector dir;
  double distance, r;
  int hits = 0;
  res.radiation = 0.0;
  res.interaction = 0.0;
  // set the track direction vector
  dir.SetCoordinates(1, theta, phi);
  direction = dir;
  while (iter != guard) {
    // collision detection: rays are in z+ only, so consider only modules that lie on that side
    // only consider modules that have type BarrelModule or EndcapModule
    if (iter->getModule().maxZ() > 0) {
        // same method as in Tracker, same function used
        // TODO: in case origin==0,0,0 and phi==0 just check if sectionYZ and minEta, maxEta
        //distance = iter->getModule().trackCross(origin, direction);
        auto h = iter->getModule().checkTrackHits(origin, direction);
        if (h.second != HitType::NONE) {
          distance = h.first.R();
          HitType type = h.second;
          // module was hit
          hits++;
          r = distance * sin(theta);
          tmp.radiation = iter->getRadiationLength();
          tmp.interaction = iter->getInteractionLength();

          Module& m = iter->getModule();
          double tiltAngle = m.tiltAngle();
          // 2D material maps
          fillMapRT(r, theta, tmp);
          // radiation and interaction length scaling for barrels
          if (iter->getModule().subdet() == BARREL) {
            tmp.radiation = tmp.radiation / sin(theta + tiltAngle);
            tmp.interaction = tmp.interaction / sin(theta + tiltAngle);
          }
          // radiation and interaction length scaling for endcaps
          else {
            tmp.radiation = tmp.radiation / cos(theta + tiltAngle - M_PI/2);
            tmp.interaction = tmp.interaction / cos(theta + tiltAngle - M_PI/2);
          }

          double tmpr = 0., tmpi = 0.;

          std::map<std::string, Material> moduleComponentsRI = iter->getComponentsRI();
          for (std::map<std::string, Material>::iterator cit = moduleComponentsRI.begin(); cit != moduleComponentsRI.end(); ++cit) {
            sumComponentsRI[cit->first].radiation += cit->second.radiation / (iter->getModule().subdet() == BARREL ? sin(theta + tiltAngle) : cos(theta + tiltAngle - M_PI/2));
            //if (cit->first == "SupportMechanics") std::cout << eta << " " << distance << " " << cit->second.radiation / sin(theta + tiltAngle) << " " << cit->second.radiation << std::endl;
            tmpr += sumComponentsRI[cit->first].radiation;
            sumComponentsRI[cit->first].interaction += cit->second.interaction / (iter->getModule().subdet() == BARREL ? sin(theta + tiltAngle) : cos(theta + tiltAngle - M_PI/2));
            tmpi += sumComponentsRI[cit->first].interaction;
          }
          // 2D plot and eta plot results
          if (!isPixel) fillCell(r, eta, theta, tmp);
          res += tmp;
          // create Hit object with appropriate parameters, add to Track t
          Hit* hit = new Hit(distance, &(iter->getModule()), type);
          //if (iter->getModule().getSubdetectorType() == Module::Barrel) hit->setOrientation(Hit::Horizontal); // should not be necessary
          //else if(iter->getModule().getSubdetectorType() == Module::Endcap) hit->setOrientation(Hit::Vertical); // should not be necessary
          //hit->setObjectKind(Hit::Active); // should not be necessary
          hit->setCorrectedMaterial(tmp);
          hit->setPixel(isPixel);
          t.addHit(hit);
        }
    }
    iter++;
  }
  return res;
}


// protected
/**
 * The layer-level function to find hits on modules and connect them to a track
 * It loops through all layers and adds up the results returned from the analysis of each of them.
 * @param tr A reference to the <i>ModuleCap</i> vector of vectors that sits on top of the tracker modules
 * @param eta The pseudorapidity of the track
 * @param theta The track angle in the yz-plane
 * @param phi The track angle in the xy-plane
 * @param t A reference to the current track object
 * @param A boolean flag to indicate which set of active surfaces is analysed: true if the belong to a pixel detector, false if they belong to the tracker
 * @return The summed up radiation and interaction lengths for the given track, bundled into a <i>std::pair</i>
 */
Material Analyzer::findHitsModules(std::vector<std::vector<ModuleCap> >& tr,
                                   // TODO: add z0 here and in the hit finder for inactive surfaces
                                   double eta, double theta, double phi, Track& t, bool isPixel) {
  std::vector<std::vector<ModuleCap> >::iterator iter = tr.begin();
  std::vector<std::vector<ModuleCap> >::iterator guard = tr.end();
  Material res, tmp;
  res.radiation= 0.0;
  res.interaction = 0.0;
  while (iter != guard) {
    tmp = findHitsModuleLayer(*iter, eta, theta, phi, t, isPixel);
    res.radiation = res.radiation + tmp.radiation;
    res.interaction = res.interaction + tmp.interaction;
    iter++;
  }
  return res;
}

int Analyzer::findHitsModules(Tracker& tracker, double z0, double eta, double theta, double phi, Track& t) {

  Material emptyMaterial;
  XYZVector origin(0,0,z0);
  XYZVector direction;
  Polar3DVector dir;
  double distance;

  int hits = 0;
  emptyMaterial.radiation = 0.0;
  emptyMaterial.interaction = 0.0;

  // set the track direction vector
  dir.SetCoordinates(1, theta, phi);
  direction = dir;

  for (auto aModule : tracker.modules()) {

    // collision detection: rays are in z+ only, so consider only modules that lie on that side
    if (aModule->maxZ() > 0) {

      // same method as in Tracker, same function used
      //distance = aModule->trackCross(origin, direction);
      auto ht = aModule->checkTrackHits(origin, direction);
      //if (distance > 0) {
      if (ht.second != HitType::NONE) {
        double distance = ht.first.R();
        // module was hit
        hits++;

        // create Hit object with appropriate parameters, add to Track t
        Hit* hit = new Hit(distance, aModule, ht.second);
        hit->setCorrectedMaterial(emptyMaterial);
        t.addHit(hit);
      }
    }
  }
  return hits;
}


/**
 * The module-level analysis function loops through all modules of a given layer, finds hits and connects them to the track.
 * If one is found, the radiation and interaction lengths are scaled with respect to theta, then summed up into a grand total,
 * which is returned. As phi is fixed at the moment and the tracks hit the modules orthogonally with respect to it, it is so far
 * not used to scale the results further.
 * @param layer A reference to the <i>ModuleCap</i> vector linking the collection of material properties to the current layer
 * @param eta The pseudorapidity of the current track
 * @param theta The track angle in the yz-plane
 * @param phi The track angle in the xy-plane
 * @param t A reference to the current track object
 * @param A boolean flag to indicate which set of active surfaces is analysed: true if the belong to a pixel detector, false if they belong to the tracker
 * @return The scaled and summed up radiation and interaction lengths for the given layer and track, bundled into a <i>std::pair</i>
 */
Material Analyzer::findHitsModuleLayer(std::vector<ModuleCap>& layer,
                                       double eta, double theta, double phi, Track& t, bool isPixel) {
  std::vector<ModuleCap>::iterator iter = layer.begin();
  std::vector<ModuleCap>::iterator guard = layer.end();
  Material res, tmp;
  XYZVector origin, direction;
  Polar3DVector dir;
  double distance;
  //double r;
  int hits = 0;
  res.radiation = 0.0;
  res.interaction = 0.0;
  // set the track direction vector
  dir.SetCoordinates(1, theta, phi);
  direction = dir;
  while (iter != guard) {
    // collision detection: rays are in z+ only, so consider only modules that lie on that side
    if (iter->getModule().maxZ() > 0) {
        // same method as in Tracker, same function used
        // TODO: in case origin==0,0,0 and phi==0 just check if sectionYZ and minEta, maxEta
        //distance = iter->getModule().trackCross(origin, direction);
        auto h = iter->getModule().checkTrackHits(origin, direction); 
        if (h.second != HitType::NONE) {
        //if (distance > 0) {
          double distance = h.first.R();
          // module was hit
          hits++;
          // r = distance * sin(theta);
          tmp.radiation = iter->getRadiationLength();
          tmp.interaction = iter->getInteractionLength();
          // radiation and interaction length scaling for barrels
          if (iter->getModule().subdet() == BARREL) {
            tmp.radiation = tmp.radiation / sin(theta);
            tmp.interaction = tmp.interaction / sin(theta);
          }
          // radiation and interaction length scaling for endcaps
          else {
            tmp.radiation = tmp.radiation / cos(theta);
            tmp.interaction = tmp.interaction / cos(theta);
          }
          res += tmp;
          // create Hit object with appropriate parameters, add to Track t
          Hit* hit = new Hit(distance, &(iter->getModule()), h.second);
          //if (iter->getModule().getSubdetectorType() == Module::Barrel) hit->setOrientation(Hit::Horizontal); // should not be necessary
          //else if(iter->getModule().getSubdetectorType() == Module::Endcap) hit->setOrientation(Hit::Vertical); // should not be necessary
          //hit->setObjectKind(Hit::Active); // should not be necessary
          hit->setCorrectedMaterial(tmp);
          hit->setPixel(isPixel);
          t.addHit(hit);
        }
    }
    iter++;
  }
  return res;
}

/**
 * The analysis function for inactive volumes loops through the given vector of elements, checking for collisions with
 * the given track. If one is found, the radiation and interaction lengths are scaled with respect to theta, then summed
 * up into a grand total, which is returned. As all inactive volumes are symmetric with respect to rotation around the
 * z-axis, the track angle phi is not necessary.
 * @param elements A reference to the collection of inactive surfaces that is to be checked for collisions with the track
 * @param eta The pseudorapidity of the current track
 * @param theta The track angle in the yz-plane
 * @param t A reference to the current track object
 * @param cat The category of inactive surfaces that need to be considered within the collection; none if the function is to look at all of them
 * @param A boolean flag to indicate which set of active surfaces is analysed: true if the belong to a pixel detector, false if they belong to the tracker
 * @return The scaled and summed up radiation and interaction lengths for the given collection of elements and track, bundled into a <i>std::pair</i>
 */

Material Analyzer::analyzeInactiveSurfaces(std::vector<InactiveElement>& elements, double eta,
                                           double theta, Track& t, MaterialProperties::Category cat, bool isPixel) {

  /*
  for (InactiveElement& currElem : elements) {
    currElem.calculateTotalMass();
    currElem.calculateRadiationLength();
    currElem.calculateInteractionLength();
  }
  */
  
  std::vector<InactiveElement>::iterator iter = elements.begin();
  std::vector<InactiveElement>::iterator guard = elements.end();
  Material res, corr;
  std::pair<double, double> tmp;
  double s = 0.0;
  while ((iter != guard)) {
    //if  ((iter->getInteractionLength() > 0) && (iter->getRadiationLength() > 0)) {
    // collision detection: rays are in z+ only, so only volumes in z+ need to be considered
    // only volumes of the requested category, or those without one (which should not exist) are examined
    if (((iter->getZOffset() + iter->getZLength()) > 0)
        && ((cat == MaterialProperties::no_cat) || (cat == iter->getCategory()))) {
      // collision detection: check eta range
      tmp = iter->getEtaMinMax();
      // volume was hit
      if ((tmp.first < eta) && (tmp.second > eta)) {
        double r, z;
        /*
        if (eta<0.01) {
          std::cout << "Hitting an inactive surface at z=("
                    << iter->getZOffset() << " to " << iter->getZOffset()+iter->getZLength()
                    << ") r=(" << iter->getInnerRadius() << " to " << iter->getInnerRadius()+iter->getRWidth() << ")" << std::endl;
          const std::map<std::string, double>& localMasses = iter->getLocalMasses();
          for (auto massIt : localMasses) std::cerr   << "       localMass" <<  massIt.first << " = " << any2str(massIt.second) << " g" << std::endl;
        }
        */
        // radiation and interaction lenth scaling for vertical volumes
        if (iter->isVertical()) {
          z = iter->getZOffset() + iter->getZLength() / 2.0;
          r = z * tan(theta);
          // 2D maps for vertical surfaces
          fillMapRZ(r,z,iter->getMaterialLengths());
          // special treatment for user-defined supports as they can be very close to z=0
          if (cat == MaterialProperties::u_sup) {
            s = iter->getZLength() / cos(theta);
            if (s > (iter->getRWidth() / sin(theta))) s = iter->getRWidth() / sin(theta);
            // add the hit if it's declared as inside the tracking volume, add it to 'others' if not
            if (iter->track()) {
              corr.radiation = iter->getRadiationLength() * s / iter->getZLength();
              corr.interaction = iter->getInteractionLength() * s / iter->getZLength();
              res += corr;
              if (!isPixel) {
                Material thisLength;
                thisLength.radiation = iter->getRadiationLength() * s / iter->getZLength();
                thisLength.interaction = iter->getInteractionLength() * s / iter->getZLength(); 
                fillCell(r, eta, theta, thisLength); 
              }
            }
            else {
              if (!isPixel) {
                rextrasupports.Fill(eta, iter->getRadiationLength() * s / iter->getZLength());
                iextrasupports.Fill(eta, iter->getInteractionLength() * s / iter->getZLength());
              }
            }
          }
          else {
            // add the hit if it's declared as inside the tracking volume, add it to 'others' if not
            if (iter->track()) {
              corr.radiation = iter->getRadiationLength() / cos(theta);
              corr.interaction = iter->getInteractionLength() / cos(theta);
              res += corr;
              if (!isPixel) {
                Material thisLength;
                thisLength.radiation = iter->getRadiationLength() / cos(theta); 
                thisLength.interaction = iter->getInteractionLength() / cos(theta);
                fillCell(r, eta, theta, thisLength);
              }
            }
            else {
              if (!isPixel) {
                if ((iter->getCategory() == MaterialProperties::b_ser)
                    || (iter->getCategory() == MaterialProperties::e_ser)) {
                  rextraservices.Fill(eta, iter->getRadiationLength() / cos(theta));
                  iextraservices.Fill(eta, iter->getInteractionLength() / cos(theta));
                }
                else if ((iter->getCategory() == MaterialProperties::b_sup)
                         || (iter->getCategory() == MaterialProperties::e_sup)
                         || (iter->getCategory() == MaterialProperties::o_sup)
                         || (iter->getCategory() == MaterialProperties::t_sup)) {
                  rextrasupports.Fill(eta, iter->getRadiationLength() / cos(theta));
                  iextrasupports.Fill(eta, iter->getInteractionLength() / cos(theta));
                }
              }
            }
          }
        }
        // radiation and interaction length scaling for horizontal volumes
        else {
          r = iter->getInnerRadius() + iter->getRWidth() / 2.0;
          // 2D maps for horizontal surfaces
          fillMapRT(r,theta,iter->getMaterialLengths());
          // special treatment for user-defined supports; should not be necessary for now
          // as all user-defined supports are vertical, but just in case...
          if (cat == MaterialProperties::u_sup) {
            s = iter->getZLength() / sin(theta);
            if (s > (iter->getRWidth() / cos(theta))) s = iter->getRWidth() / cos(theta);
            // add the hit if it's declared as inside the tracking volume, add it to 'others' if not
            if (iter->track()) {
              corr.radiation = iter->getRadiationLength() * s / iter->getZLength();
              corr.interaction = iter->getInteractionLength() * s / iter->getZLength();
              res += corr;
              if (!isPixel) {
                Material thisLength;
                thisLength.radiation = iter->getRadiationLength() * s / iter->getZLength(); 
                thisLength.interaction = iter->getInteractionLength() * s / iter->getZLength();
                fillCell(r, eta, theta, thisLength);
              }
            }
            else {
              if (!isPixel) {
                rextrasupports.Fill(eta, iter->getRadiationLength() * s / iter->getZLength());
                iextrasupports.Fill(eta, iter->getInteractionLength() * s / iter->getZLength());
              }
            }
          }
          else {
            // add the hit if it's declared as inside the tracking volume, add it to 'others' if not
            if (iter->track()) {
              corr.radiation = iter->getRadiationLength() / sin(theta);
              corr.interaction = iter->getInteractionLength() / sin(theta);
              res += corr;
              if (!isPixel) {
                Material thisLength;
                thisLength.radiation = iter->getRadiationLength() / sin(theta);
                thisLength.interaction =  iter->getInteractionLength() / sin(theta);
                fillCell(r, eta, theta, thisLength); 
              }
            }
            else {
              if (!isPixel) {
                if ((iter->getCategory() == MaterialProperties::b_ser)
                    || (iter->getCategory() == MaterialProperties::e_ser)) {
                  rextraservices.Fill(eta, iter->getRadiationLength() / sin(theta));
                  iextraservices.Fill(eta, iter->getInteractionLength() / sin(theta));
                }
                else if ((iter->getCategory() == MaterialProperties::b_sup)
                         || (iter->getCategory() == MaterialProperties::e_sup)
                         || (iter->getCategory() == MaterialProperties::o_sup)
                         || (iter->getCategory() == MaterialProperties::t_sup)) {
                  rextrasupports.Fill(eta, iter->getRadiationLength() / sin(theta));
                  iextrasupports.Fill(eta, iter->getInteractionLength() / sin(theta));
                }
              }
            }
          }
        }
        // create Hit object with appropriate parameters, add to Track t
        Hit* hit = new Hit((theta == 0) ? r : (r / sin(theta)));
        if (iter->isVertical()) hit->setOrientation(Hit::Vertical);
        else hit->setOrientation(Hit::Horizontal);
        hit->setObjectKind(Hit::Inactive);
        hit->setCorrectedMaterial(corr);
        hit->setPixel(isPixel);
        t.addHit(hit);
      }
    }
    iter++;
    //}
  }
  return res;
}

/**
 * The analysis function for inactive volumes loops through the given vector of elements, checking for collisions with
 * the given track. If one is found, the radiation and interaction lengths are scaled with respect to theta.
 * All hits are added to the given track
 * The total crossed material is returned.
 * As all inactive volumes are symmetric with respect to rotation around the z-axis, the track angle phi is not necessary.
 * @param elements A reference to the collection of inactive surfaces that is to be checked for collisions with the track
 * @param eta The pseudorapidity of the current track
 * @param theta The track angle in the yz-plane
 * @param t A reference to the current track object
 * @return The scaled and summed up crossed material amount
 */
Material Analyzer::findHitsInactiveSurfaces(std::vector<InactiveElement>& elements, double eta,
                                            double theta, Track& t, bool isPixel) {
  std::vector<InactiveElement>::iterator iter = elements.begin();
  std::vector<InactiveElement>::iterator guard = elements.end();
  Material res, corr;
  std::pair<double, double> tmp;
  double s_normal = 0;
  double s_alternate = 0;
  while (iter != guard) {
    // Collision detection: rays are in z+ only, so only volumes in z+ need to be considered
    // only volumes of the requested category, or those without one (which should not exist) are examined
    if ((iter->getZOffset() + iter->getZLength()) > 0) {
      // collision detection: check eta range
      tmp = iter->getEtaMinMax();
      // Volume was hit if:
      if ((tmp.first < eta) && (tmp.second > eta)) {
        double r, z;
        // radiation and interaction lenth scaling for vertical volumes
        if (iter->isVertical()) { // Element is vertical
          z = iter->getZOffset() + iter->getZLength() / 2.0;
          r = z * tan(theta);

          // In case we are crossing the material with a very shallow angle
          // we have to take into account its finite radial size
          s_normal = iter->getZLength() / cos(theta);
          s_alternate = iter->getRWidth() / sin(theta);
          if (s_normal > s_alternate) { 
            // Special case: it's easier to cross the material by going left-to-right than
            // by going bottom-to-top, so I have to rescale the material amount computation
            corr.radiation = iter->getRadiationLength() / iter->getZLength() * s_alternate;
            corr.interaction = iter->getInteractionLength() / iter->getZLength() * s_alternate;
            res += corr;
          } else {
            // Standard computing of the crossed material amount
            corr.radiation = iter->getRadiationLength() / cos(theta);
            corr.interaction = iter->getInteractionLength() / cos(theta);
            res += corr;
          }
        }
        // radiation and interaction length scaling for horizontal volumes
        else { // Element is horizontal
          r = iter->getInnerRadius() + iter->getRWidth() / 2.0;

          // In case we are crossing the material with a very shallow angle
          // we have to take into account its finite z length
          s_normal = iter->getRWidth() / sin(theta);
          s_alternate = iter->getZLength() / cos(theta);
          if (s_normal > s_alternate) { 
            // Special case: it's easier to cross the material by going left-to-right than
            // by going bottom-to-top, so I have to rescale the material amount computation
            corr.radiation = iter->getRadiationLength() / iter->getRWidth() * s_alternate;
            corr.interaction = iter->getInteractionLength() / iter->getRWidth() * s_alternate;
            res += corr;
          } else {
            // Standard computing of the crossed material amount
            corr.radiation = iter->getRadiationLength() / sin(theta);
            corr.interaction = iter->getInteractionLength() / sin(theta);
            res += corr;
          }
        }
        // create Hit object with appropriate parameters, add to Track t
        Hit* hit = new Hit((theta == 0) ? r : (r / sin(theta)));
        if (iter->isVertical()) hit->setOrientation(Hit::Vertical);
        else hit->setOrientation(Hit::Horizontal);
        hit->setObjectKind(Hit::Inactive);
        hit->setCorrectedMaterial(corr);
        hit->setPixel(isPixel);
        t.addHit(hit);
      }
    }
    iter++;
  }
  return res;
}
  
void Analyzer::clearGraphsPt(int graphAttributes, const std::string& graphTag) {
  std::map<int, TGraph>& thisRhoGraphs_Pt      = graphTag.empty() ? myGraphBag.getGraphs(graphAttributes | GraphBag::RhoGraph_Pt      ) : myGraphBag.getTaggedGraphs(graphAttributes | GraphBag::RhoGraph_Pt     , graphTag);
  std::map<int, TGraph>& thisPhiGraphs_Pt      = graphTag.empty() ? myGraphBag.getGraphs(graphAttributes | GraphBag::PhiGraph_Pt      ) : myGraphBag.getTaggedGraphs(graphAttributes | GraphBag::PhiGraph_Pt     , graphTag);
  std::map<int, TGraph>& thisDGraphs_Pt        = graphTag.empty() ? myGraphBag.getGraphs(graphAttributes | GraphBag::DGraph_Pt        ) : myGraphBag.getTaggedGraphs(graphAttributes | GraphBag::DGraph_Pt       , graphTag);
  std::map<int, TGraph>& thisCtgThetaGraphs_Pt = graphTag.empty() ? myGraphBag.getGraphs(graphAttributes | GraphBag::CtgthetaGraph_Pt ) : myGraphBag.getTaggedGraphs(graphAttributes | GraphBag::CtgthetaGraph_Pt, graphTag);
  std::map<int, TGraph>& thisZ0Graphs_Pt       = graphTag.empty() ? myGraphBag.getGraphs(graphAttributes | GraphBag::Z0Graph_Pt       ) : myGraphBag.getTaggedGraphs(graphAttributes | GraphBag::Z0Graph_Pt      , graphTag);
  std::map<int, TGraph>& thisPGraphs_Pt        = graphTag.empty() ? myGraphBag.getGraphs(graphAttributes | GraphBag::PGraph_Pt        ) : myGraphBag.getTaggedGraphs(graphAttributes | GraphBag::PGraph_Pt       , graphTag);

  thisRhoGraphs_Pt.clear();
  thisPhiGraphs_Pt.clear();
  thisDGraphs_Pt.clear();
  thisCtgThetaGraphs_Pt.clear();
  thisZ0Graphs_Pt.clear();
  thisPGraphs_Pt.clear();
}

void Analyzer::clearGraphsP(int graphAttributes, const std::string& graphTag) {
  std::map<int, TGraph>& thisRhoGraphs_P      = graphTag.empty() ? myGraphBag.getGraphs(graphAttributes | GraphBag::RhoGraph_P      ) : myGraphBag.getTaggedGraphs(graphAttributes | GraphBag::RhoGraph_P     , graphTag);
  std::map<int, TGraph>& thisPhiGraphs_P      = graphTag.empty() ? myGraphBag.getGraphs(graphAttributes | GraphBag::PhiGraph_P      ) : myGraphBag.getTaggedGraphs(graphAttributes | GraphBag::PhiGraph_P     , graphTag);
  std::map<int, TGraph>& thisDGraphs_P        = graphTag.empty() ? myGraphBag.getGraphs(graphAttributes | GraphBag::DGraph_P        ) : myGraphBag.getTaggedGraphs(graphAttributes | GraphBag::DGraph_P       , graphTag);
  std::map<int, TGraph>& thisCtgThetaGraphs_P = graphTag.empty() ? myGraphBag.getGraphs(graphAttributes | GraphBag::CtgthetaGraph_P ) : myGraphBag.getTaggedGraphs(graphAttributes | GraphBag::CtgthetaGraph_P, graphTag);
  std::map<int, TGraph>& thisZ0Graphs_P       = graphTag.empty() ? myGraphBag.getGraphs(graphAttributes | GraphBag::Z0Graph_P       ) : myGraphBag.getTaggedGraphs(graphAttributes | GraphBag::Z0Graph_P      , graphTag);
  std::map<int, TGraph>& thisPGraphs_P        = graphTag.empty() ? myGraphBag.getGraphs(graphAttributes | GraphBag::PGraph_P        ) : myGraphBag.getTaggedGraphs(graphAttributes | GraphBag::PGraph_P       , graphTag);

  thisRhoGraphs_P.clear();
  thisPhiGraphs_P.clear();
  thisDGraphs_P.clear();
  thisCtgThetaGraphs_P.clear();
  thisZ0Graphs_P.clear();
  thisPGraphs_P.clear();

}
 
/**
 * Calculate the error graphs for the radius curvature, the distance and the angle, for each momentum,
 * and store them internally for later visualisation.
 * @param parameter The list of different momenta that the error graphs are calculated for
 */
void Analyzer::calculateGraphsConstPt(const int& parameter,
                                      const TrackCollection& aTrackCollection,
                                      int graphAttributes,
                                      const string& graphTag) {

  // Get graphs from graphBag
  TGraph& thisRhoGraph_Pt       = graphTag.empty() ? myGraphBag.getGraph(graphAttributes | GraphBag::RhoGraph_Pt     , parameter ) : myGraphBag.getTaggedGraph(graphAttributes | GraphBag::RhoGraph_Pt       , graphTag, parameter);
  TGraph& thisPhiGraph_Pt       = graphTag.empty() ? myGraphBag.getGraph(graphAttributes | GraphBag::PhiGraph_Pt     , parameter ) : myGraphBag.getTaggedGraph(graphAttributes | GraphBag::PhiGraph_Pt       , graphTag, parameter);
  TGraph& thisDGraph_Pt         = graphTag.empty() ? myGraphBag.getGraph(graphAttributes | GraphBag::DGraph_Pt       , parameter ) : myGraphBag.getTaggedGraph(graphAttributes | GraphBag::DGraph_Pt         , graphTag, parameter);
  TGraph& thisCtgThetaGraph_Pt  = graphTag.empty() ? myGraphBag.getGraph(graphAttributes | GraphBag::CtgthetaGraph_Pt, parameter ) : myGraphBag.getTaggedGraph(graphAttributes | GraphBag::CtgthetaGraph_Pt  , graphTag, parameter);
  TGraph& thisZ0Graph_Pt        = graphTag.empty() ? myGraphBag.getGraph(graphAttributes | GraphBag::Z0Graph_Pt      , parameter ) : myGraphBag.getTaggedGraph(graphAttributes | GraphBag::Z0Graph_Pt        , graphTag, parameter);
  TGraph& thisPGraph_Pt         = graphTag.empty() ? myGraphBag.getGraph(graphAttributes | GraphBag::PGraph_Pt       , parameter ) : myGraphBag.getTaggedGraph(graphAttributes | GraphBag::PGraph_Pt         , graphTag, parameter);

  // Variables
  double eta, R;
  std::ostringstream aName;

  // Prepare plot for const pt across eta
  double momentum = double(parameter)/1000.;
  double magField = magnetic_field;

  // Prepare plots: pt
  thisRhoGraph_Pt.SetTitle("p_{T} resolution versus #eta - const P_{T} across #eta;#eta;#delta p_{T}/p_{T} [%]");
  aName.str(""); aName << "pt_vs_eta" << momentum << graphTag;
  thisRhoGraph_Pt.SetName(aName.str().c_str());
  // Prepare plots: phi
  thisPhiGraph_Pt.SetTitle("Track azimuthal angle error - const P_{T} across #eta;#eta;#delta #phi [deg]");
  aName.str(""); aName << "phi_vs_eta" << momentum << graphTag;
  thisPhiGraph_Pt.SetName(aName.str().c_str());
  // Prepare plots: d
  thisDGraph_Pt.SetTitle("Transverse impact parameter error - const P_{T} across #eta;#eta;#delta d_{0} [#mum]");
  aName.str(""); aName << "d_vs_eta" << momentum << graphTag;
  thisDGraph_Pt.SetName(aName.str().c_str());
  // Prepare plots: ctg(theta)
  thisCtgThetaGraph_Pt.SetTitle("Track polar angle error - const P_{T} across #eta;#eta;#delta ctg(#theta)");
  aName.str(""); aName << "ctgTheta_vs_eta" << momentum << graphTag;
  thisCtgThetaGraph_Pt.SetName(aName.str().c_str());
  // Prepare plots: z0
  thisZ0Graph_Pt.SetTitle("Longitudinal impact parameter error - const P_{T} across #eta;#eta;#delta z_{0} [#mum]");
  aName.str(""); aName << "z_vs_eta" << momentum << graphTag;
  thisZ0Graph_Pt.SetName(aName.str().c_str());
  // Prepare plots: p
  thisPGraph_Pt.SetTitle("p resolution versus #eta - const P_{T} across #eta;#eta;#delta p/p [%]");
  aName.str(""); aName << "p_vs_eta" << momentum << graphTag;
  thisPGraph_Pt.SetName(aName.str().c_str());

  // track loop
  double graphValue;
  for ( const auto& myTrack : aTrackCollection ) {
    const double& drho = myTrack.getDeltaRho();
    const double& dphi = myTrack.getDeltaPhi();
    const double& dd   = myTrack.getDeltaD();
    const double& dctg = myTrack.getDeltaCtgTheta();
    const double& dz0  = myTrack.getDeltaZ0();
    const double& dp   = myTrack.getDeltaP();


    /*std::vector<std::pair<Module*,HitType>> hitModules = myTrack.getHitModules();
    if ( hitModules.at(0).first->getObjectKind() == Active) {
    std::cout << "hitModules.at(0).first->getResolutionLocalX() = " << hitModules.at(0).first->getResolutionLocalX() << std::endl;
    }*/

    std::vector<Hit*> hitModules = myTrack.getHitV();
    //std::cout << "hitModules.at(0)->getObjectKind() = " << hitModules.at(0)->getObjectKind() << std::endl;
    //std::cout << "Hit::Inactive = " << Hit::Inactive << std::endl;
    for (auto& mh : hitModules) {
    if ( mh->getObjectKind() == Hit::Active) {
      if (mh->getHitModule()) {
	//std::cout << "mh->getResolutionLocalX() = " << mh->getResolutionLocalX() << std::endl;
      }
    }
    }


    eta = myTrack.getEta();
    R = myTrack.getTransverseMomentum() / magField / 0.3 * 1E3; // radius in mm
    if (drho>0) {
      // deltaRho / rho = deltaRho * R
      graphValue = (drho * R) * 100; // in percent
      thisRhoGraph_Pt.SetPoint(thisRhoGraph_Pt.GetN(), eta, graphValue);
    }
    if (dphi>0) {
      graphValue = dphi/M_PI*180.; // in degrees
      thisPhiGraph_Pt.SetPoint(thisPhiGraph_Pt.GetN(), eta, graphValue);
    }
    if (dd>0) {
      graphValue = dd * 1000.; // in um
      thisDGraph_Pt.SetPoint(thisDGraph_Pt.GetN(), eta, graphValue );
    }
    if (dctg>0) {
      graphValue = dctg; // An absolute number
      thisCtgThetaGraph_Pt.SetPoint(thisCtgThetaGraph_Pt.GetN(), eta, graphValue);
    }
    if (dz0>0) {
      graphValue =  (dz0) * 1000.; // in um
      thisZ0Graph_Pt.SetPoint(thisZ0Graph_Pt.GetN(), eta, graphValue);
    }
    if ((dp>0)||true) {
      double centralValue = dp * 100.; // in percent
      thisPGraph_Pt.SetPoint(thisPGraph_Pt.GetN(), eta, graphValue);
    }
  }
}

/**
 * Calculate the error graphs for case II with const P across eta: the radius curvature, the distance and the angle, for each momentum,
 * and store them internally for later visualisation.
 * @param parameter The list of different momenta that the error graphs are calculated for
 */
void Analyzer::calculateGraphsConstP(const int& parameter,
                                     const TrackCollection& aTrackCollection,
                                     int graphAttributes,
                                     const string& graphTag) {

  // Get graphs from graphBag
  TGraph& thisRhoGraph_P       = graphTag.empty() ? myGraphBag.getGraph(graphAttributes | GraphBag::RhoGraph_P     , parameter ) : myGraphBag.getTaggedGraph(graphAttributes | GraphBag::RhoGraph_P       , graphTag, parameter);
  TGraph& thisPhiGraph_P       = graphTag.empty() ? myGraphBag.getGraph(graphAttributes | GraphBag::PhiGraph_P     , parameter ) : myGraphBag.getTaggedGraph(graphAttributes | GraphBag::PhiGraph_P       , graphTag, parameter);
  TGraph& thisDGraph_P         = graphTag.empty() ? myGraphBag.getGraph(graphAttributes | GraphBag::DGraph_P       , parameter ) : myGraphBag.getTaggedGraph(graphAttributes | GraphBag::DGraph_P         , graphTag, parameter);
  TGraph& thisCtgThetaGraph_P  = graphTag.empty() ? myGraphBag.getGraph(graphAttributes | GraphBag::CtgthetaGraph_P, parameter ) : myGraphBag.getTaggedGraph(graphAttributes | GraphBag::CtgthetaGraph_P  , graphTag, parameter);
  TGraph& thisZ0Graph_P        = graphTag.empty() ? myGraphBag.getGraph(graphAttributes | GraphBag::Z0Graph_P      , parameter ) : myGraphBag.getTaggedGraph(graphAttributes | GraphBag::Z0Graph_P        , graphTag, parameter);
  TGraph& thisPGraph_P         = graphTag.empty() ? myGraphBag.getGraph(graphAttributes | GraphBag::PGraph_P       , parameter ) : myGraphBag.getTaggedGraph(graphAttributes | GraphBag::PGraph_P         , graphTag, parameter);

  // Variables
  double eta, R;
  std::ostringstream aName;

  // Prepare plot for const pt across eta
  double momentum = double(parameter)/1000.;
  double magField = simParms_->magneticField();

  // Prepare plots: pt
  thisRhoGraph_P.SetTitle("p_{T} resolution versus #eta - const P across #eta;#eta;#delta p_{T}/p_{T} [%]");
  aName.str(""); aName << "pt_vs_eta" << momentum << graphTag;
  thisRhoGraph_P.SetName(aName.str().c_str());
  // Prepare plots: phi
  thisPhiGraph_P.SetTitle("Track azimuthal angle error - const P across #eta;#eta;#delta #phi [deg]");
  aName.str(""); aName << "phi_vs_eta" << momentum << graphTag;
  thisPhiGraph_P.SetName(aName.str().c_str());
  // Prepare plots: d
  thisDGraph_P.SetTitle("Transverse impact parameter error - const P across #eta;#eta;#delta d_{0} [#mum]");
  aName.str(""); aName << "d_vs_eta" << momentum << graphTag;
  thisDGraph_P.SetName(aName.str().c_str());
  // Prepare plots: ctg(theta)
  thisCtgThetaGraph_P.SetTitle("Track polar angle error - const P across #eta;#eta;#delta ctg(#theta)");
  aName.str(""); aName << "ctgTheta_vs_eta" << momentum << graphTag;
  thisCtgThetaGraph_P.SetName(aName.str().c_str());
  // Prepare plots: z0
  thisZ0Graph_P.SetTitle("Longitudinal impact parameter error - const P across #eta;#eta;#delta z_{0} [#mum]");
  aName.str(""); aName << "z_vs_eta" << momentum << graphTag;
  thisZ0Graph_P.SetName(aName.str().c_str());
  // Prepare plots: p
  thisPGraph_P.SetTitle("p resolution versus #eta - const P across #eta;#eta;#delta p/p [%]");
  aName.str(""); aName << "p_vs_eta" << momentum << graphTag;
  thisPGraph_P.SetName(aName.str().c_str());

  // track loop
  double graphValue;
  for ( const auto& myTrack : aTrackCollection ) {
    const double& drho = myTrack.getDeltaRho();
    const double& dphi = myTrack.getDeltaPhi();
    const double& dd   = myTrack.getDeltaD();
    const double& dctg = myTrack.getDeltaCtgTheta();
    const double& dz0  = myTrack.getDeltaZ0();
    const double& dp   = myTrack.getDeltaP();
    eta = myTrack.getEta();
    R = myTrack.getTransverseMomentum() / magField / 0.3 * 1E3; // radius in mm
    if (drho>0) {
      // deltaRho / rho = deltaRho * R
      graphValue = (drho * R) * 100; // in percent
      thisRhoGraph_P.SetPoint(thisRhoGraph_P.GetN(), eta, graphValue);
    }
    if (dphi>0) {
      graphValue = dphi/M_PI*180; // in degrees
      thisPhiGraph_P.SetPoint(thisPhiGraph_P.GetN(), eta, graphValue);
    }
    if (dd>0) {
      graphValue = dd * 1000.; // in um
      thisDGraph_P.SetPoint(thisDGraph_P.GetN(), eta, graphValue );
    }
    if (dctg>0) {
      graphValue = dctg; // An absolute number
      thisCtgThetaGraph_P.SetPoint(thisCtgThetaGraph_P.GetN(), eta, graphValue);
    }
    if (dz0>0) {
      graphValue =  (dz0) * 1000.; // in um
      thisZ0Graph_P.SetPoint(thisZ0Graph_P.GetN(), eta, graphValue);
    }
    if ((dp>0)||true) {
      graphValue = dp * 100.; // in percent
      thisPGraph_P.SetPoint(thisPGraph_P.GetN(), eta, graphValue);
    }
  }
}

  /**
   * Creates the modules' parametrized spatial resolution profiles and distributions
   * @param taggedTrackPtCollectionMap Tagged collections of tracks
   */
  void Analyzer::calculateParametrizedResolutionPlots(std::map<std::string, TrackCollectionMap>& taggedTrackPtCollectionMap) {

    for (auto& ttcmIt : taggedTrackPtCollectionMap) {
      const string& myTag = ttcmIt.first;
      TrackCollectionMap& myTrackCollection = ttcmIt.second;

      // Modules' parametrized spatial resolution profiles
      parametrizedResolutionLocalXBarrelProfile[myTag].Reset();
      parametrizedResolutionLocalXBarrelProfile[myTag].SetNameTitle("resoXBarProf","Resolution on local X coordinate vs cotg(alpha) (barrel modules)");
      parametrizedResolutionLocalXBarrelProfile[myTag].SetBins(100,-0.4,0.3);
      parametrizedResolutionLocalXBarrelProfile[myTag].GetYaxis()->SetRangeUser(0,30);
      parametrizedResolutionLocalXBarrelProfile[myTag].GetXaxis()->SetTitle("cotg(alpha)");
      parametrizedResolutionLocalXBarrelProfile[myTag].GetYaxis()->SetTitle("resolutionLocalX [um]");
      parametrizedResolutionLocalXBarrelProfile[myTag].GetXaxis()->CenterTitle();
      parametrizedResolutionLocalXBarrelProfile[myTag].GetYaxis()->CenterTitle();

      parametrizedResolutionLocalXEndcapsProfile[myTag].Reset();
      parametrizedResolutionLocalXEndcapsProfile[myTag].SetNameTitle("resoXEndProf","Resolution on local X coordinate vs cotg(alpha) (endcaps modules)");
      parametrizedResolutionLocalXEndcapsProfile[myTag].SetBins(100,-0.45,-0.25);
      parametrizedResolutionLocalXEndcapsProfile[myTag].GetYaxis()->SetRangeUser(0,30);
      parametrizedResolutionLocalXEndcapsProfile[myTag].GetXaxis()->SetTitle("cotg(alpha)");
      parametrizedResolutionLocalXEndcapsProfile[myTag].GetYaxis()->SetTitle("resolutionLocalX [um]");
      parametrizedResolutionLocalXEndcapsProfile[myTag].GetXaxis()->CenterTitle();
      parametrizedResolutionLocalXEndcapsProfile[myTag].GetYaxis()->CenterTitle();

      parametrizedResolutionLocalYBarrelProfile[myTag].Reset();
      parametrizedResolutionLocalYBarrelProfile[myTag].SetNameTitle("resoYBarProf","Resolution on local Y coordinate vs |cotg(beta)| (barrel modules)");
      parametrizedResolutionLocalYBarrelProfile[myTag].SetBins(100,0,5);
      parametrizedResolutionLocalYBarrelProfile[myTag].GetYaxis()->SetRangeUser(0,60);
      parametrizedResolutionLocalYBarrelProfile[myTag].GetXaxis()->SetTitle("|cotg(beta)|");
      parametrizedResolutionLocalYBarrelProfile[myTag].GetYaxis()->SetTitle("resolutionLocalY [um]");
      parametrizedResolutionLocalYBarrelProfile[myTag].GetXaxis()->CenterTitle();
      parametrizedResolutionLocalYBarrelProfile[myTag].GetYaxis()->CenterTitle();

      parametrizedResolutionLocalYEndcapsProfile[myTag].Reset();
      parametrizedResolutionLocalYEndcapsProfile[myTag].SetNameTitle("resoYEndProf","Resolution on local Y coordinate vs |cotg(beta)| (endcaps modules)");
      parametrizedResolutionLocalYEndcapsProfile[myTag].SetBins(100,0.25,0.5);
      parametrizedResolutionLocalYEndcapsProfile[myTag].GetYaxis()->SetRangeUser(0,60);
      parametrizedResolutionLocalYEndcapsProfile[myTag].GetXaxis()->SetTitle("|cotg(beta)|");
      parametrizedResolutionLocalYEndcapsProfile[myTag].GetYaxis()->SetTitle("resolutionLocalY [um]");
      parametrizedResolutionLocalYEndcapsProfile[myTag].GetXaxis()->CenterTitle();
      parametrizedResolutionLocalYEndcapsProfile[myTag].GetYaxis()->CenterTitle();
 
      // Modules' parametrized spatial resolution distributions
      parametrizedResolutionLocalXBarrelDistribution[myTag].Reset();
      parametrizedResolutionLocalXBarrelDistribution[myTag].SetNameTitle("resoXBarDistr","Distribution of the resolution on local X coordinate (barrel modules)");
      parametrizedResolutionLocalXBarrelDistribution[myTag].SetBins(500,0,30);
      parametrizedResolutionLocalXBarrelDistribution[myTag].GetXaxis()->SetTitle("resolutionLocalX [um]");
      parametrizedResolutionLocalXBarrelDistribution[myTag].GetXaxis()->CenterTitle();

      parametrizedResolutionLocalXEndcapsDistribution[myTag].Reset();
      parametrizedResolutionLocalXEndcapsDistribution[myTag].SetNameTitle("resoXEndDistr","Distribution of the resolution on local X coordinate (endcaps modules)");
      parametrizedResolutionLocalXEndcapsDistribution[myTag].SetBins(500,0,30);
      parametrizedResolutionLocalXEndcapsDistribution[myTag].GetXaxis()->SetTitle("resolutionLocalX [um]");
      parametrizedResolutionLocalXEndcapsDistribution[myTag].GetXaxis()->CenterTitle();

      parametrizedResolutionLocalYBarrelDistribution[myTag].Reset();
      parametrizedResolutionLocalYBarrelDistribution[myTag].SetNameTitle("resoYBarDistr","Distribution of the resolution on local Y coordinate (barrel modules)");
      parametrizedResolutionLocalYBarrelDistribution[myTag].SetBins(500,0,60);
      parametrizedResolutionLocalYBarrelDistribution[myTag].GetXaxis()->SetTitle("resolutionLocalY [um]");
      parametrizedResolutionLocalYBarrelDistribution[myTag].GetXaxis()->CenterTitle();

      parametrizedResolutionLocalYEndcapsDistribution[myTag].Reset();
      parametrizedResolutionLocalYEndcapsDistribution[myTag].SetNameTitle("resoYEndDistr","Distribution of the resolution on local Y coordinate (endcaps modules)");
      parametrizedResolutionLocalYEndcapsDistribution[myTag].SetBins(500,0,60);
      parametrizedResolutionLocalYEndcapsDistribution[myTag].GetXaxis()->SetTitle("resolutionLocalY [um]");
      parametrizedResolutionLocalYEndcapsDistribution[myTag].GetXaxis()->CenterTitle();
 
      for (const auto& tcmIt : myTrackCollection) {
	//const int &parameter = tcmIt.first;
	const TrackCollection& myCollection = tcmIt.second;

 	// track loop
	for ( const auto& myTrack : myCollection ) {

	  // hit loop
	  for (auto& hit : myTrack.getHitV()) {

	    // In case the tag is "tracker", takes only the outer tracker
	    if (myTag != "tracker" || (myTag == "tracker" && !hit->isPixel())) {
	      // Consider hit modules	
	      if ((hit->getObjectKind() == Hit::Active) && hit->getHitModule()) {
		
		Module* hitModule = hit->getHitModule();
		// If any parameter for resolution on local X coordinate specified for hitModule, fill profiles and distributions
		if (hitModule->hasAnyResolutionLocalXParam()) {
		  double cotAlpha = 1./tan(hitModule->alpha(myTrack.getPhi()));
		  double resolutionLocalX =  hit->getResolutionLocalX() * 1000; // um
		  if ( hitModule->subdet() == BARREL ) {
		    parametrizedResolutionLocalXBarrelProfile[myTag].Fill(cotAlpha, resolutionLocalX, 1);
		    parametrizedResolutionLocalXBarrelDistribution[myTag].Fill(resolutionLocalX);
		  }
		  if ( hitModule->subdet() == ENDCAP ) {
		    parametrizedResolutionLocalXEndcapsProfile[myTag].Fill(cotAlpha, resolutionLocalX, 1);
		    parametrizedResolutionLocalXEndcapsDistribution[myTag].Fill(resolutionLocalX);
		  }
		}
		// If any parameter for resolution on local Y coordinate specified for hitModule, fill profiles and distributions
		if (hitModule->hasAnyResolutionLocalYParam()) {
		  double absCotBeta = fabs(1./tan(hitModule->beta(myTrack.getTheta())));
		  double resolutionLocalY = hit->getResolutionLocalY() * 1000; // um
		  if ( hitModule->subdet() == BARREL ) {
		    parametrizedResolutionLocalYBarrelProfile[myTag].Fill(absCotBeta, resolutionLocalY, 1);
		    parametrizedResolutionLocalYBarrelDistribution[myTag].Fill(resolutionLocalY);
		  }
		  if (hitModule->subdet() == ENDCAP ) {
		    parametrizedResolutionLocalYEndcapsProfile[myTag].Fill(absCotBeta, resolutionLocalY, 1);
		    parametrizedResolutionLocalYEndcapsDistribution[myTag].Fill(resolutionLocalY);
		  }
		}
	      }
	    }

	  } // hit loop
	} // track loop
      } // collection loop
    } // tag loop
}

/**
 * This convenience function resets and empties all histograms for the
 * material budget, so they are ready for a new round of analysis.
 */
void Analyzer::clearMaterialBudgetHistograms() {
  // single category
  ractivebarrel.Reset();
  ractivebarrel.SetNameTitle("ractivebarrels", "Barrel Modules Radiation Length");
  ractiveendcap.Reset();
  ractiveendcap.SetNameTitle("ractiveendcap", "Endcap Modules Radiation Length");
  rserfbarrel.Reset();
  rserfbarrel.SetNameTitle("rserfbarrel", "Barrel Services Radiation Length");
  rserfendcap.Reset();
  rserfendcap.SetNameTitle("rserfendcap", "Endcap Services Radiation Length");
  rlazybarrel.Reset();
  rlazybarrel.SetNameTitle("rlazybarrel", "Barrel Supports Radiation Length");
  rlazyendcap.Reset();
  rlazyendcap.SetNameTitle("rlazyendcap", "Endcap Supports Radiation Length");
  rlazytube.Reset();
  rlazytube.SetNameTitle("rlazytube", "Support Tubes Radiation Length");
  rlazyuserdef.Reset();
  rlazyuserdef.SetNameTitle("rlazyuserdef", "Userdefined Supports Radiation Length");
  iactivebarrel.Reset();
  iactivebarrel.SetNameTitle("iactivebarrel", "Barrel Modules Interaction Length");
  iactiveendcap.Reset();
  iactiveendcap.SetNameTitle("iactiveendcap", "Endcap Modules Interaction Length");
  iserfbarrel.Reset();
  iserfbarrel.SetNameTitle("iserfbarrel", "Barrel Services Interaction Length");
  iserfendcap.Reset();
  iserfendcap.SetNameTitle("iserfendcap", "Endcap Services Interaction Length");
  ilazybarrel.Reset();
  ilazybarrel.SetNameTitle("ilazybarrel", "Barrel Supports Interaction Length");
  ilazyendcap.Reset();
  ilazyendcap.SetNameTitle("ilazyendcap", "Endcap Supports Interaction Length");
  ilazytube.Reset();
  ilazytube.SetNameTitle("ilazytube", "Support Tubes Interaction Length");
  ilazyuserdef.Reset();
  ilazyuserdef.SetNameTitle("ilazyuserdef", "Userdefined Supports Interaction Length");
  // composite
  rbarrelall.Reset();
  rbarrelall.SetNameTitle("rbarrelall", "Barrel Radiation Length");
  rendcapall.Reset();
  rendcapall.SetNameTitle("rendcapall", "Endcap Radiation Length");
  ractiveall.Reset();
  ractiveall.SetNameTitle("ractiveall", "Modules Radiation Length");
  rserfall.Reset();
  rserfall.SetNameTitle("rserfall", "Services Radiation Length");
  rlazyall.Reset();
  rlazyall.SetNameTitle("rlazyall", "Supports Radiation Length");
  ibarrelall.Reset();
  ibarrelall.SetNameTitle("ibarrelall", "Barrel Interaction Length");
  iendcapall.Reset();
  iendcapall.SetNameTitle("iendcapall", "Endcap Interaction Length");
  iactiveall.Reset();
  iactiveall.SetNameTitle("iactiveall", "Modules Interaction Length");
  iserfall.Reset();
  iserfall.SetNameTitle("iserfall", "Services Interaction Length");
  ilazyall.Reset();
  ilazyall.SetNameTitle("ilazyall", "Supports Interaction Length");
  // outside tracking volume
  rextraservices.Reset();
  rextraservices.SetNameTitle("rextraservices", "Services Outside Tracking Volume: Radiation Length");
  rextrasupports.Reset();
  rextrasupports.SetNameTitle("rextrasupports", "Supports Outside Tracking Volume: Radiation Length");
  iextraservices.Reset();
  iextraservices.SetNameTitle("iextraservices", "Services Outside Tracking Volume: Interaction Length");
  iextrasupports.Reset();
  iextrasupports.SetNameTitle("iextrasupports", "Supports Outside Tracking Volume: Interaction Length");
  // global
  rglobal.Reset();
  rglobal.SetNameTitle("rglobal", "Overall Radiation Length");
  iglobal.Reset();
  iglobal.SetNameTitle("iglobal", "Overall Interaction Length");
  // isolines
  isor.Reset();
  isor.SetNameTitle("isor", "Radiation Length Contours");
  isoi.Reset();
  isoi.SetNameTitle("isoi", "Interaction Length Contours");
  mapRadiation.Reset();
  mapRadiation.SetName("mapRadiation");
  mapRadiation.SetTitle("Radiation length map (raw);z [mm];r [mm]");
  mapInteraction.Reset();
  mapInteraction.SetName("mapInteraction");
  mapInteraction.SetTitle("Interaction length map (raw);z [mm];r [mm]");
  mapRadiationCount.Reset();
  mapRadiationCount.SetName("mapRadiationCount");
  mapRadiationCount.SetTitle("Radiation length hit count map;z [mm];r [mm]");
  mapInteractionCount.Reset();
  mapInteractionCount.SetName("mapInteractionCount");
  mapInteractionCount.SetTitle("Interaction length hit count map;z [mm];r [mm]");
  mapRadiationCalib.Reset();
  mapRadiationCalib.SetName("mapRadiationCalib");
  mapRadiationCalib.SetTitle("Radiation length map;z [mm];r [mm]");
  mapInteractionCalib.Reset();
  mapInteractionCalib.SetName("mapInteractionCalib");
  mapInteractionCalib.SetTitle("Interaction length map;z [mm];r [mm]");

  // Nuclear interactions
  while (hadronTotalHitsGraph.GetN()) hadronTotalHitsGraph.RemovePoint(0);
  hadronTotalHitsGraph.SetName("hadronTotalHitsGraph");
  while (hadronAverageHitsGraph.GetN()) hadronAverageHitsGraph.RemovePoint(0);
  hadronAverageHitsGraph.SetName("hadronAverageHitsGraph");

  // Clear the list of requested good hadron hits
  hadronNeededHitsFraction.clear();
  hadronGoodTracksFraction.clear();

  hadronNeededHitsFraction.push_back(ZeroHitsRequired);
  hadronNeededHitsFraction.push_back(OneHitRequired);
  //hadronNeededHitsFraction.push_back(.33);
  hadronNeededHitsFraction.push_back(.66);
  hadronNeededHitsFraction.push_back(1);

  std::sort(hadronNeededHitsFraction.begin(),
            hadronNeededHitsFraction.end());

  // Prepare the plots for the track survival fraction
  ostringstream tempSS;
  string tempString;
  TGraph* myGraph;
  for (unsigned int i=0;
       i<hadronNeededHitsFraction.size();
       ++i) {
    tempSS.str("");
    tempSS << "hadronGoodTracksFraction_at"
      << hadronNeededHitsFraction.at(i);
    tempString = tempSS.str();
    myGraph = new TGraph();
    myGraph->SetName(tempString.c_str());
    hadronGoodTracksFraction.push_back(*myGraph);
  }
}


/**
 * This convenience function computes the trigger performance maps
 * the trigger performance, so they are ready for a new round of
 * analysis.
 */  
void Analyzer::fillTriggerPerformanceMaps(Tracker& tracker) {
  std::map<double, TH2D>& efficiencyMaps = myMapBag.getMaps(mapBag::efficiencyMap);
  std::map<double, TH2D>& thresholdMaps = myMapBag.getMaps(mapBag::thresholdMap);

  TH2D& thicknessMap = myMapBag.getMaps(mapBag::thicknessMap)[mapBag::dummyMomentum];
  TH2D& windowMap = myMapBag.getMaps(mapBag::windowMap)[mapBag::dummyMomentum];
  TH2D& suggestedSpacingMap = myMapBag.getMaps(mapBag::suggestedSpacingMap)[mapBag::dummyMomentum];
  TH2D& suggestedSpacingMapAW = myMapBag.getMaps(mapBag::suggestedSpacingMapAW)[mapBag::dummyMomentum];
  TH2D& nominalCutMap = myMapBag.getMaps(mapBag::nominalCutMap)[mapBag::dummyMomentum]; 

  // Compute the trigger efficiency maps. The pT values are given by
  // the maps
  for (std::map<double, TH2D>::iterator it = efficiencyMaps.begin();
       it!=efficiencyMaps.end(); ++it) {
    double myPt = it->first;
    TH2D& myMap = it->second;

    // Reset the our map, in case it is not empty
    for (int i=1; i<=myMap.GetNbinsX(); ++i)
      for (int j=1; j<=myMap.GetNbinsY(); ++j)
        myMap.SetBinContent(i,j,0);


    TriggerEfficiencyMapVisitor temv(myMap, myPt);
    simParms_->accept(temv);
    tracker.accept(temv);
    temv.postVisit();
  }

  // Compute the trigger threshold maps. The efficiency values are
  // given by the maps
  for (std::map<double, TH2D>::iterator it = thresholdMaps.begin();
       it!=thresholdMaps.end(); ++it) {
    double myEfficiency = it->first;
    TH2D& myMap = it->second;

    // Reset the our map, in case it is not empty
    for (int i=1; i<=myMap.GetNbinsX(); ++i)
      for (int j=1; j<=myMap.GetNbinsY(); ++j)
        myMap.SetBinContent(i,j,0);


    PtThresholdMapVisitor ptmv(myMap, myEfficiency);
    simParms_->accept(ptmv);
    tracker.accept(ptmv);
    ptmv.postVisit();

  }

  // Then: single maps

  for (int i=1; i<=suggestedSpacingMap.GetNbinsX(); ++i) {
    for (int j=1; j<=suggestedSpacingMap.GetNbinsY(); ++j) {
      suggestedSpacingMap.SetBinContent(i,j,0);
      suggestedSpacingMapAW.SetBinContent(i,j,0);
      nominalCutMap.SetBinContent(i,j,0);
    }
  }

  SpacingCutVisitor scv(suggestedSpacingMap, suggestedSpacingMapAW, nominalCutMap, moduleOptimalSpacings);
  simParms_->accept(scv);
  tracker.accept(scv);
  scv.postVisit();
}

/*
void Analyzer::fillPowerMap(Tracker& tracker) {
  TH2D& irradiatedPowerConsumptionMap = myMapBag.getMaps(mapBag::irradiatedPowerConsumptionMap)[mapBag::dummyMomentum];
  TH2D& totalPowerConsumptionMap = myMapBag.getMaps(mapBag::totalPowerConsumptionMap)[mapBag::dummyMomentum];

  for (int i=1; i<=irradiatedPowerConsumptionMap.GetNbinsX(); ++i) {
    for (int j=1; j<=irradiatedPowerConsumptionMap.GetNbinsY(); ++j) {
      irradiatedPowerConsumptionMap.SetBinContent(i,j,0);
      totalPowerConsumptionMap.SetBinContent(i,j,0);
    }
  }

  IrradiatedPowerMapVisitor v(irradiatedPowerConsumptionMap, totalPowerConsumptionMap);
  simParms_->accept(v);
  tracker.accept(v);
  v.postVisit();

}
*/
void Analyzer::prepareTrackerMap(TH2D& myMap, const std::string& name, const std::string& title) { 
  int mapBinsY = int( (geom_max_radius + geom_inactive_volume_width) * geom_safety_factor / 10.); // every cm
  int mapBinsX = int( (geom_max_length) * geom_safety_factor / 10.); // every cm
  myMap.SetName(name.c_str());
  myMap.SetTitle(title.c_str());
  myMap.SetXTitle("z [mm]");
  myMap.SetYTitle("r [mm]");
  myMap.SetBins(mapBinsX, 0.0, geom_max_length*geom_safety_factor, mapBinsY, 0.0, (geom_max_radius + geom_inactive_volume_width) * geom_safety_factor);
  myMap.Reset();
}

void Analyzer::prepareRadialTrackerMap(TH2D& myMap, const std::string& name, const std::string& title) { 
  int mapBinsY = int( (2*geom_max_radius) * geom_safety_factor / 10.); // every cm
  int mapBinsX = int( (2*geom_max_radius) * geom_safety_factor / 10.); // every cm
  myMap.SetName(name.c_str());
  myMap.SetTitle(title.c_str());
  myMap.SetXTitle("x [mm]");
  myMap.SetYTitle("y [mm]");
  myMap.SetBins(mapBinsX, -geom_max_radius*geom_safety_factor, geom_max_radius*geom_safety_factor, mapBinsY, -geom_max_radius*geom_safety_factor, geom_max_radius*geom_safety_factor);
  myMap.Reset();
}


/**
 * This convenience function resets and empties all histograms for
 * the trigger performance, so they are ready for a new round of
 * analysis.
 * @parameter triggerMomenta the vector of pt to test the trigger
 */

void Analyzer::prepareTriggerPerformanceHistograms(const int& nTracks, const double& myEtaMax, const std::vector<double>& triggerMomenta, const std::vector<double>& thresholdProbabilities) {
  // Clean-up and prepare the trigger performance maps
  myMapBag.clearMaps(mapBag::efficiencyMap);
  myMapBag.clearMaps(mapBag::thresholdMap);
  myMapBag.clearMaps(mapBag::thicknessMap);
  myMapBag.clearMaps(mapBag::windowMap);
  myMapBag.clearMaps(mapBag::suggestedSpacingMap);
  myMapBag.clearMaps(mapBag::suggestedSpacingMapAW);
  myMapBag.clearMaps(mapBag::nominalCutMap);

  std::map<double, TH2D>& thresholdMaps = myMapBag.getMaps(mapBag::thresholdMap);
  std::map<double, TH2D>& efficiencyMaps = myMapBag.getMaps(mapBag::efficiencyMap);

  // PT Threshold maps here
  ostringstream tempSS;
  // string tempString;
  for (std::vector<double>::const_iterator it = thresholdProbabilities.begin();
       it!=thresholdProbabilities.end(); ++it) {
    TH2D& myMap = thresholdMaps[(*it)];
    tempSS.str("");
    tempSS << "ptThresholdMap_" << std::dec << (*it) * 100 << "perc";
    prepareTrackerMap(myMap, tempSS.str(), tempSS.str());
  }

  // Efficiency maps here
  for (std::vector<double>::const_iterator it = triggerMomenta.begin();
       it!=triggerMomenta.end(); ++it) {
    TH2D& myMap = efficiencyMaps[(*it)];
    tempSS.str("");
    tempSS << "triggerEfficiencyMap_" << std::dec << (*it) << "GeV";
    prepareTrackerMap(myMap, tempSS.str(), tempSS.str());
  }

  // Single maps here
  TH2D& thicknessMap = myMapBag.getMaps(mapBag::thicknessMap)[mapBag::dummyMomentum];
  TH2D& windowMap = myMapBag.getMaps(mapBag::windowMap)[mapBag::dummyMomentum];
  TH2D& suggestedSpacingMap = myMapBag.getMaps(mapBag::suggestedSpacingMap)[mapBag::dummyMomentum];
  TH2D& suggestedSpacingMapAW = myMapBag.getMaps(mapBag::suggestedSpacingMapAW)[mapBag::dummyMomentum];
  TH2D& nominalCutMap = myMapBag.getMaps(mapBag::nominalCutMap)[mapBag::dummyMomentum];

  prepareTrackerMap(thicknessMap, "thicknessMap", "Module thickness map");
  //thicknessMap.SetMinimum(0);
  //thicknessMap.SetMaximum(6);
  prepareTrackerMap(windowMap, "windowMap", "Module window map");
  prepareTrackerMap(suggestedSpacingMap, "suggestedSpacingMap", "Map of nearest available spacing [using standard window]");
  prepareTrackerMap(suggestedSpacingMapAW, "suggestedSpacingMapAW", "Map of nearest available spacing [using selected windows]");
  prepareTrackerMap(nominalCutMap, "nominalCutMap", "Map of nominal pT cut");


  // Clear the graph (and profile) list
  myGraphBag.clearTriggerGraphs();
  myProfileBag.clearTriggerProfiles();

  // Prepare the graphs to record the number of triggered points
  // std::map<double, TGraph>& trigGraphs = myGraphBag.getGraphs(GraphBag::TriggerGraph|GraphBag::TriggeredGraph);
  std::map<double, TProfile>& trigProfiles = myProfileBag.getProfiles(profileBag::TriggerProfile|profileBag::TriggeredProfile);
  std::map<double, TProfile>& trigFractionProfiles = myProfileBag.getProfiles(profileBag::TriggerProfile|profileBag::TriggeredFractionProfile);
  std::map<double, TProfile>& trigPurityProfiles = myProfileBag.getProfiles(profileBag::TriggerProfile|profileBag::TriggerPurityProfile);

  // Prepare the graphs for the trigger performace
  std::ostringstream aName;

  // TODO: tune this parameter
  int nbins = int(nTracks/10.);
  for (vector<double>::const_iterator iter = triggerMomenta.begin();
       iter != triggerMomenta.end();
       ++iter) {
    //std::pair<double, TGraph> elemGraph;
    std::pair<double, TProfile> elemProfile;
    std::pair<double, TProfile> elemFractionProfile;
    std::pair<double, TProfile> elemPurityProfile;
    //TGraph graph;
    TProfile profile("dummyName", "dummyTitle", nbins, 0, myEtaMax);
    //elemGraph.first = *iter;
    //elemGraph.second = graph;
    elemProfile.first = *iter;
    elemProfile.second = profile;
    elemFractionProfile.first = *iter;
    elemFractionProfile.second = profile;
    elemPurityProfile.first = *iter;
    elemPurityProfile.second = profile;
    // Prepare plots: triggered graphs
    // trigGraphs.insert(elemGraph);
    trigProfiles.insert(elemProfile);
    trigFractionProfiles.insert(elemFractionProfile);
    trigPurityProfiles.insert(elemPurityProfile);
    // trigGraphs[*iter].SetTitle("Average triggered points;#eta;Triggered points <N>");
    trigProfiles[*iter].SetTitle("Average triggered points;#eta;Triggered points <N>");
    trigFractionProfiles[*iter].SetTitle("Average trigger efficiency;#eta;Efficiency [%]");
    trigPurityProfiles[*iter].SetTitle("Average stub purity;#eta;Purity [%]");
    aName.str(""); aName << "triggered_vs_eta" << *iter << "_profile";      
    trigProfiles[*iter].SetName(aName.str().c_str());
    aName.str(""); aName << "triggered_vs_eta" << *iter << "_fractionProfile";
    trigFractionProfiles[*iter].SetName(aName.str().c_str());
    aName.str(""); aName << "triggered_vs_eta" << *iter << "_purityProfile";
    trigPurityProfiles[*iter].SetName(aName.str().c_str());
  }

  //std::pair<double, TGraph> elemTotalGraph;
  std::pair<double, TProfile> elemTotalProfile;
  //TGraph totalGraph;
  char dummyName[256]; sprintf(dummyName, "dummyName%d", bsCounter++);
  TProfile totalProfile(dummyName, dummyName, nbins, 0, myEtaMax);
  //elemTotalGraph.first = GraphBag::Triggerable;
  //elemTotalGraph.second = totalGraph;
  elemTotalProfile.first = profileBag::Triggerable;
  elemTotalProfile.second = totalProfile;
  // Prepare plot: total trigger points
  //trigGraphs.insert(elemTotalGraph);
  trigProfiles.insert(elemTotalProfile);
  //trigGraphs[GraphBag::Triggerable].SetTitle("Average triggered points;#eta;Triggered points <N>");
  trigProfiles[profileBag::Triggerable].SetTitle("Average triggered points;#eta;Triggered points <N>");
  //aName.str(""); aName << "triggerable_vs_eta_graph";
  //trigGraphs[GraphBag::Triggerable].SetName(aName.str().c_str());
  aName.str(""); aName << "triggerable_vs_eta_profile";
  trigProfiles[profileBag::Triggerable].SetName(aName.str().c_str());

}


void Analyzer::preparePowerHistograms() {
  myMapBag.clearMaps(mapBag::irradiatedPowerConsumptionMap);
  myMapBag.clearMaps(mapBag::totalPowerConsumptionMap);
  TH2D& irradiatedPowerConsumptionMap = myMapBag.getMaps(mapBag::irradiatedPowerConsumptionMap)[mapBag::dummyMomentum]; // dummyMomentum is supplied because it is a single map. Multiple maps are indexed like arrays (see above efficiency maps)
  TH2D& totalPowerConsumptionMap = myMapBag.getMaps(mapBag::totalPowerConsumptionMap)[mapBag::dummyMomentum]; // dummyMomentum is supplied because it is a single map. Multiple maps are indexed like arrays (see above efficiency maps)
  prepareTrackerMap(irradiatedPowerConsumptionMap, "irradiatedPowerConsumptionMap", "Map of power dissipation in sensors (after irradiation)");
  prepareTrackerMap(totalPowerConsumptionMap, "irradiatedPowerConsumptionMap", "Map of power dissipation in modules (after irradiation)");
}

void Analyzer::prepareTriggerProcessorHistograms() {
  myMapBag.clearMaps(mapBag::moduleConnectionEtaMap);
  TH2D& moduleConnectionEtaMap = myMapBag.getMaps(mapBag::moduleConnectionEtaMap)[mapBag::dummyMomentum];
  prepareTrackerMap(moduleConnectionEtaMap, "moduleConnectionEtaMap", "Map");

  myMapBag.clearMaps(mapBag::moduleConnectionPhiMap);
  TH2D& moduleConnectionPhiMap = myMapBag.getMaps(mapBag::moduleConnectionPhiMap)[mapBag::dummyMomentum];
  prepareRadialTrackerMap(moduleConnectionPhiMap, "moduleConnectionPhiMap", "Map");

  myMapBag.clearMaps(mapBag::moduleConnectionEndcapPhiMap);
  TH2D& moduleConnectionEndcapPhiMap = myMapBag.getMaps(mapBag::moduleConnectionEndcapPhiMap)[mapBag::dummyMomentum];
  prepareRadialTrackerMap(moduleConnectionEndcapPhiMap, "moduleConnectionEndcapPhiMap", "Map");

  for (int i=1; i<=moduleConnectionEtaMap.GetNbinsX(); ++i) {
    for (int j=1; j<=moduleConnectionEtaMap.GetNbinsY(); ++j) {
      moduleConnectionEtaMap.SetBinContent(i,j,0);
    }
  }

  for (int i=1; i<=moduleConnectionPhiMap.GetNbinsX(); ++i) {
    for (int j=1; j<=moduleConnectionPhiMap.GetNbinsY(); ++j) {
      moduleConnectionPhiMap.SetBinContent(i,j,0);
    }
  }

  for (int i=1; i<=moduleConnectionEndcapPhiMap.GetNbinsX(); ++i) {
    for (int j=1; j<=moduleConnectionEndcapPhiMap.GetNbinsY(); ++j) {
      moduleConnectionEndcapPhiMap.SetBinContent(i,j,0);
    }
  }
}

/**
 * This convenience function resets and empties all histograms for the
 * geometry so they are ready for a new round of analysis.
 */
void Analyzer::clearGeometryHistograms() {
  // geometry analysis
  mapPhiEta.Reset();
  mapPhiEta.SetNameTitle("mapPhiEta", "Number of hits;#phi;#eta");
  etaProfileCanvas.SetName("etaProfileCanvas"); etaProfileCanvas.SetTitle("Eta Profiles");
  hitDistribution.Reset();
  hitDistribution.SetNameTitle("hitDistribution", "Hit distribution");
  //geomLite->SetName("geometryLite");   geomLite->SetTitle("Modules geometry");
  //geomLiteXY->SetName("geometryLiteXY"); geomLiteXY->SetTitle("Modules geometry (XY Section)");
  //geomLiteYZ->SetName("geometryLiteYZ"); geomLiteYZ->SetTitle("Modules geometry (EC Section)");
  //geomLiteEC->SetName("geometryLiteEC"); geomLiteEC->SetTitle("Modules geometry (Endcap)");

  // Power density
  while (powerDensity.GetN()) powerDensity.RemovePoint(0);
  powerDensity.SetName("powerdensity");
  powerDensity.SetTitle("Power density;Total area [m^{2}];Power density [kW / m^{2}]");
}

/**
 * This convenience function sets all values in the internal array <i>cells</i> to zero.
 */
void Analyzer::clearCells() {
  for (unsigned int i = 0; i < cells.size(); i++) {
    cells.at(i).clear();
  }
  cells.clear();
}

/**
 * This convenience function sets the number of bins and the lower and upper range for their contents for
 * each of the available histograms.
 * @param bins The number of bins in each 1D histogram
 * @param min The minimal eta value that should be plotted
 * @param max the maximal eta value that should be plotted
 */
void Analyzer::setHistogramBinsBoundaries(int bins, double min, double max) {
  // single category
  ractivebarrel.SetBins(bins, min, max);
  ractiveendcap.SetBins(bins, min, max);
  rserfbarrel.SetBins(bins, min, max);
  rserfendcap.SetBins(bins, min, max);
  rlazybarrel.SetBins(bins, min, max);
  rlazyendcap.SetBins(bins, min, max);
  rlazytube.SetBins(bins, min, max);
  rlazyuserdef.SetBins(bins, min, max);
  iactivebarrel.SetBins(bins, min, max);
  iactiveendcap.SetBins(bins, min, max);
  iserfbarrel.SetBins(bins, min, max);
  iserfendcap.SetBins(bins, min, max);
  ilazybarrel.SetBins(bins, min, max);
  ilazyendcap.SetBins(bins, min, max);
  ilazytube.SetBins(bins, min, max);
  ilazyuserdef.SetBins(bins, min, max);
  // composite
  rbarrelall.SetBins(bins, min, max);
  rendcapall.SetBins(bins, min, max);
  ractiveall.SetBins(bins, min, max);
  rserfall.SetBins(bins, min, max);
  rlazyall.SetBins(bins, min, max);
  ibarrelall.SetBins(bins, min, max);
  iendcapall.SetBins(bins, min, max);
  iactiveall.SetBins(bins, min, max);
  iserfall.SetBins(bins, min, max);
  ilazyall.SetBins(bins, min, max);
  // outside tracking volume
  rextraservices.SetBins(bins, min, max);
  rextrasupports.SetBins(bins, min, max);
  iextraservices.SetBins(bins, min, max);
  iextrasupports.SetBins(bins, min, max);
  // global
  rglobal.SetBins(bins, min, max);
  iglobal.SetBins(bins, min, max);
  // isolines
  isor.SetBins(bins, 0.0, geom_max_length, bins / 2, 0.0, geom_max_radius + geom_inactive_volume_width);
  isoi.SetBins(bins, 0.0, geom_max_length, bins / 2, 0.0, geom_max_radius + geom_inactive_volume_width);
  // Material distribution maps
  int materialMapBinsY = int( (geom_max_radius + geom_inactive_volume_width) * geom_safety_factor / 5.); // every half a cm
  int materialMapBinsX = int( (geom_max_length) * geom_safety_factor / 5.); // every half a cm
  mapRadiation.SetBins(       materialMapBinsX, 0.0, geom_max_length*geom_safety_factor, materialMapBinsY, 0.0, (geom_max_radius + geom_inactive_volume_width)*geom_safety_factor);
  mapInteraction.SetBins(     materialMapBinsX, 0.0, geom_max_length*geom_safety_factor, materialMapBinsY, 0.0, (geom_max_radius + geom_inactive_volume_width)*geom_safety_factor);
  mapRadiationCount.SetBins(  materialMapBinsX, 0.0, geom_max_length*geom_safety_factor, materialMapBinsY, 0.0, (geom_max_radius + geom_inactive_volume_width)*geom_safety_factor);
  mapInteractionCount.SetBins(materialMapBinsX, 0.0, geom_max_length*geom_safety_factor, materialMapBinsY, 0.0, (geom_max_radius + geom_inactive_volume_width)*geom_safety_factor);
  mapRadiationCalib.SetBins(  materialMapBinsX, 0.0, geom_max_length*geom_safety_factor, materialMapBinsY, 0.0, (geom_max_radius + geom_inactive_volume_width)*geom_safety_factor);
  mapInteractionCalib.SetBins(materialMapBinsX, 0.0, geom_max_length*geom_safety_factor, materialMapBinsY, 0.0, (geom_max_radius + geom_inactive_volume_width)*geom_safety_factor);
}

/**
 * This convenience function sets the number of bins and the lower and upper range for their contents for
 * each of the cells that make up the basis for the 2D histograms.
 * @param bins The number of bins in eta; the number of bins in r will be half that
 * @param minr The minimum radius that will be considered for tracking
 * @param maxr The maximum radius that will be considered for tracking
 * @param mineta The minimum value of eta that will be considered for tracking
 * @param maxeta The maximum value of eta that will be considered for tracking
 */
void Analyzer::setCellBoundaries(int bins, double minr, double maxr, double mineta, double maxeta) {
  double rstep, etastep;
  rstep = 2 * (maxr - minr) / bins;
  etastep = (maxeta - mineta) / bins;
  Cell c;
  c.rmin = 0.0;  // TODO: is this right?
  c.rmax = 0.0;
  c.etamin = 0.0;
  c.etamax = 0.0;
  c.rlength = 0.0;
  c.ilength = 0.0;
  cells.resize(bins);
  for (unsigned int i = 0; i < cells.size(); i++) if (bins != 1) cells.at(i).resize(bins / 2, c);
  for (unsigned int i = 0; i < cells.size(); i++) {
    for (unsigned int j = 0; j < cells.at(i).size(); j++) {
      cells.at(i).at(j).rmin = minr + j * rstep;
      cells.at(i).at(j).rmax = minr + (j+1) * rstep;
      cells.at(i).at(j).etamin = mineta + i * etastep;;
      cells.at(i).at(j).etamax = mineta + (i+1) * etastep;
    }
  }
}


/**
 * Fills the material distribution maps
 * @param r The radius at which the hit was detected
 * @param theta The angle of the track used for meterial detection
 * @param rl The local radiation length
 * @param il The local interaction length
 */
void Analyzer::fillMapRT(const double& r, const double& theta, const Material& mat) {
  double z = r /tan(theta);
  if (mat.radiation>0){
    mapRadiation.Fill(z,r,mat.radiation);
    mapRadiationCount.Fill(z,r);
  } 
  if (mat.interaction>0) {
    mapInteraction.Fill(z,r,mat.interaction);
    mapInteractionCount.Fill(z,r);
  }
}

/**
 * Fills the material distribution maps
 * @param r The radius at which the hit was detected
 * @param z The z coordinate of the hit
 * @param rl The local radiation length
 * @param il The local interaction length
 */
void Analyzer::fillMapRZ(const double& r, const double& z, const Material& mat) {
  if (mat.radiation>0){
    mapRadiation.Fill(z,r,mat.radiation);
    mapRadiationCount.Fill(z,r);
  } 
  if (mat.interaction>0) {
    mapInteraction.Fill(z,r,mat.interaction);
    mapInteractionCount.Fill(z,r);
  }
}

/**
 * @return a (hit-scaled) map of radiation length
 */
TH2D& Analyzer::getHistoMapRadiation() {
  int nBins = mapRadiation.GetNbinsX()*mapRadiation.GetNbinsY();
  double content;
  double count;
  for (int iBin=1; iBin<=nBins; ++iBin) {
    content = mapRadiation.GetBinContent(iBin);
    count = mapRadiationCount.GetBinContent(iBin);
    //mapRadiationCalib.SetBinContent(iBin,content);
    if (count==1) mapRadiationCalib.SetBinContent(iBin,content);
    else if (count>1) mapRadiationCalib.SetBinContent(iBin,content/double(count));
    //else if (count==0) mapRadiationCalib.SetBinContent(iBin, 0.);
  }
  return mapRadiationCalib;
}

/**
 * @return a (hit-scaled) map of interaction length
 */
TH2D& Analyzer::getHistoMapInteraction() {
  int nBins = mapInteraction.GetNbinsX()*mapInteraction.GetNbinsY();
  double content;
  double count;
  for (int iBin=1; iBin<=nBins; ++iBin) {
    content = mapInteraction.GetBinContent(iBin);
    count = mapInteractionCount.GetBinContent(iBin);
    //mapInteractionCalib.SetBinContent(iBin,content);
    if (count==1) mapInteractionCalib.SetBinContent(iBin,content);
    else if (count>1) mapInteractionCalib.SetBinContent(iBin,content/double(count));
    //else if (count==0) mapInteractionCalib.SetBinContent(iBin, 0.);
  }
  return mapInteractionCalib;
}


/**
 * This function assigns the local radiation and interaction lengths of a detected hit to their position in the
 * (eta, r) space.
 * @param r The radius at which the hit was detected
 * @param eta The eta value of the current track
 * @param rl The local radiation length
 * @param il The local interaction length
 */
void Analyzer::fillCell(double r, double eta, double theta, Material mat) {
  double rl = mat.radiation;
  double il = mat.interaction;
  int rindex, etaindex;
  if (cells.size() > 0) {
    for (rindex = 0; (unsigned int) rindex < cells.at(0).size(); rindex++) {
      if ((cells.at(0).at(rindex).rmin <= r) && (cells.at(0).at(rindex).rmax > r)) break;
    }
    if ((unsigned int) rindex < cells.at(0).size()) {
      for (etaindex = 0; (unsigned int) etaindex < cells.size(); etaindex++) {
        if ((cells.at(etaindex).at(rindex).etamin <= eta) && (cells.at(etaindex).at(rindex).etamax > eta)) break;
      }
      if ((unsigned int) etaindex < cells.size()) {
        cells.at(etaindex).at(rindex).rlength = cells.at(etaindex).at(rindex).rlength + rl;
        cells.at(etaindex).at(rindex).ilength = cells.at(etaindex).at(rindex).ilength + il;
      }
    }
  }
}

/**
 * The integrated radiation and interaction lengths in (eta, r)
 * are converted to (z, r) coordinates and stored in <i>isor</i>
 * and <i>isoi</i> in this function.
 */
void Analyzer::transformEtaToZ() {
  int size_z, size_r, rindex, etaindex;
  double z, r, eta, z_max, z_min, r_max, r_min, z_c, r_c;
  // init: sizes and boundaries
  size_z = isor.GetNbinsX();
  size_r = isor.GetNbinsY();
  z_max = isor.GetXaxis()->GetXmax();
  z_min = isor.GetXaxis()->GetXmin();
  r_max = isor.GetYaxis()->GetXmax();
  r_min = isor.GetYaxis()->GetXmin();
  // new number of bins in z and r
  z_c = (z_max - z_min) / (2 * size_z);
  r_c = (r_max - r_min) / (2 * size_r);
  // radiation length loop
  for (int i = 1; i <= size_z; i++) {
    // calculate current z bin
    z = z_min + 2 * (i - 1) * z_c + z_c;
    for (int j = 1; j <= size_r; j++) {
      // calculate current r bin
      r = r_min + 2 * (j - 1) * r_c + r_c;
      eta = -log(tan(atan(r / z) / 2.0));
      // find corresponding r and eta positions
      etaindex = findCellIndexEta(eta);
      rindex = findCellIndexR(r);
      // fill in radiation length in r and z
      if ((etaindex >= 0) && (rindex >= 0)) isor.Fill(z, r, cells.at(etaindex).at(rindex).rlength);
    }
  }
  // init: sizes and boundaries
  size_z = isoi.GetNbinsX();
  size_r = isoi.GetNbinsY();
  z_max = isoi.GetXaxis()->GetXmax();
  z_min = isoi.GetXaxis()->GetXmin();
  r_max = isoi.GetYaxis()->GetXmax();
  r_min = isoi.GetYaxis()->GetXmin();
  // new number of bins in z and r
  z_c = (z_max - z_min) / (2 * size_z);
  r_c = (r_max - r_min) / (2 * size_r);
  // interaction length loop
  for (int i = 0; i < size_z; i++) {
    // calculate current z bin
    z = z_min + 2 * i * z_c + z_c;
    for (int j = 0; j < size_r; j++) {
      // calculate current r bin
      r = r_min + 2 * j * r_c + r_c;
      eta = -log(tan(atan(r / z) / 2.0));
      // find corresponding r and eta positions
      etaindex = findCellIndexEta(eta);
      rindex = findCellIndexR(r);
      // fill in interaction length in r and z
      if ((etaindex >= 0) && (rindex >= 0)) isoi.Fill(z, r, cells.at(etaindex).at(rindex).ilength);
    }
  }
}

// private
/**
 * This is a convenience function that converts a radius to an index into the second dimension of <i>cells</i>.
 * @param r The given radius value
 * @return The corresponding index into the vector
 */
int Analyzer::findCellIndexR(double r) {
  int index = -1;
  if (r >= 0) {
    if (cells.size() > 0) {
      index = 0;
      while (index < (int)cells.at(0).size()) {
        if (cells.at(0).at(index).rmax < r) index++;
        else break;
      }
      if (index == (int)cells.at(0).size()) index = -1;
      return index;
    }
  }
  return index;
}

/**
 * This is a convenience function that converts an eta value to an index into the first dimension of <i>cells</i>.
 * @param eta The given eta value
 * @return the corresponding index into the vector
 */
int Analyzer::findCellIndexEta(double eta) {
  int index = -1;
  if (eta >= 0) {
    index = 0;
    while (index < (int)cells.size()) {
      if (cells.at(index).size() > 0) {
        if (cells.at(index).at(0).etamax < eta) index++;
        else break;
      }
      else {
        index = -1;
        break;
      }
    }
    if (index == (int)cells.size()) index = -1;
    return index;
  }
  return index;
}


std::pair<double, double> Analyzer::computeMinMaxTracksEta(const Tracker& t) const {
  std::pair <double, double> etaMinMax = t.computeMinMaxEta();
  if (simParms().maxTracksEta.state()) etaMinMax.second = simParms().maxTracksEta();
  if (simParms().minTracksEta.state()) etaMinMax.first = simParms().minTracksEta();
  return etaMinMax;
}

// public
/**
 * Creates the histograms to analyze the tracker coverage
 * @param tracker the tracker to be analyzed
 * @param nTracker the number of tracks to be used to analyze the coverage (defaults to 1000)
 */
void Analyzer::analyzeGeometry(Tracker& tracker, int nTracks /*=1000*/ ) {
  geometryTracksUsed = nTracks;
  savingGeometryV.clear();
  clearGeometryHistograms();


  // A bunch of pointers
  std::map <std::string, int> moduleTypeCount; // counts hit per module type -- if any of the sensors (or both) are hit, it counts 1
  std::map <std::string, int> sensorTypeCount; // counts hit per sensor on module type -- if one sensor is hit, it counts 1, if both sensors are hit, it counts 2
  std::map <std::string, int> moduleTypeCountStubs; // counts stubs per module type -- if both sensors are hit and a stub is formed, it counts 1
  std::map <std::string, TProfile> etaProfileByType;
  std::map <std::string, TProfile> etaProfileByTypeSensors;
  std::map <std::string, TProfile> etaProfileByTypeStubs;
//  TH2D* aPlot;
  std::string aType;


  double randomPercentMargin = 0.04;
  // Optimize the track creation on the real tracker
  auto etaMinMax = computeMinMaxTracksEta(tracker);
  // Computing the margin of the tracks to shoot
  double randomSpan = (etaMinMax.second - etaMinMax.first)*(1. + randomPercentMargin);
  double randomBase = etaMinMax.first - (etaMinMax.second - etaMinMax.first)*(randomPercentMargin)/2.;
  double maxEta = etaMinMax.second *= (1 + randomPercentMargin);


  // Initialize random number generator, counters and histograms
  myDice.SetSeed(MY_RANDOM_SEED);
  createResetCounters(tracker, moduleTypeCount);
  createResetCounters(tracker, sensorTypeCount);
  createResetCounters(tracker, moduleTypeCountStubs);

  class LayerNameVisitor : public ConstGeometryVisitor {
    string id_;
  public:
    std::set<string> data;
    LayerNameVisitor(const Tracker& t) { t.accept(*this); }
    void visit(const Barrel& b) { id_ = b.myid(); }
    void visit(const Endcap& e) { id_ = e.myid(); }
    void visit(const Layer& l) { data.insert(id_ + " " + any2str(l.myid())); }
    void visit(const Disk& d) { data.insert(id_ + " " + any2str(d.myid())); }
  };

  LayerNameVisitor layerNames(tracker);

  // Creating the layer hit coverage profiles
  layerEtaCoverageProfile.clear();
  layerEtaCoverageProfileStubs.clear();
  for (auto it = layerNames.data.begin(); it!=layerNames.data.end(); ++it) { // CUIDADO this is horrible code (not mine). refactor!
    TProfile* aProfile = new TProfile(Form("layerEtaCoverageProfileHits%s", it->c_str()), it->c_str(), 200, maxEta, maxEta);
    TProfile* aProfileStubs = new TProfile(Form("layerEtaCoverageProfileStubs%s", it->c_str()), it->c_str(), 200, maxEta, maxEta);
    layerEtaCoverageProfile[*it] = (*aProfile);
    layerEtaCoverageProfileStubs[*it] = (*aProfileStubs);
    delete aProfile;
    delete aProfileStubs;
  }


  etaProfileByType.clear();
  etaProfileByTypeSensors.clear();
  etaProfileByTypeStubs.clear();

  for (std::map <std::string, int>::iterator it = moduleTypeCount.begin();
       it!=moduleTypeCount.end(); it++) {
    TProfile& aProfile = etaProfileByType[(*it).first];
    aProfile.SetBins(100, 0, maxEta);
    aProfile.SetName((*it).first.c_str());
    aProfile.SetTitle((*it).first.c_str());
  }

  for (auto mel : sensorTypeCount) {
    TProfile& aProfileStubs = etaProfileByTypeSensors[mel.first];
    aProfileStubs.SetBins(100, 0, maxEta);
    aProfileStubs.SetName(mel.first.c_str());
    aProfileStubs.SetTitle(mel.first.c_str());
  }

  for (auto mel : moduleTypeCountStubs) {
    TProfile& aProfileStubs = etaProfileByTypeStubs[mel.first];
    aProfileStubs.SetBins(100, 0, maxEta);
    aProfileStubs.SetName(mel.first.c_str());
    aProfileStubs.SetTitle(mel.first.c_str());
  }

  //  ModuleVector allModules;
  double zError = simParms().zErrorCollider();

  // The real simulation
  std::pair <XYZVector, double> aLine;


  int nTracksPerSide = int(pow(nTracks, 0.5));
  int nBlocks = int(nTracksPerSide/2.);
  nTracks = nTracksPerSide*nTracksPerSide;
  mapPhiEta.SetBins(nBlocks, -1*M_PI, M_PI, nBlocks, -maxEta, maxEta);
  TH2I mapPhiEtaCount("mapPhiEtaCount ", "phi Eta hit count", nBlocks, -1*M_PI, M_PI, nBlocks, -maxEta, maxEta);
  totalEtaProfile.Reset();
  totalEtaProfile.SetName("totalEtaProfile");
  totalEtaProfile.SetMarkerStyle(8);
  totalEtaProfile.SetMarkerColor(1);
  totalEtaProfile.SetMarkerSize(1.5);
  totalEtaProfile.SetTitle("Number of modules with at least one hit;#eta;Number of hit modules");
  totalEtaProfile.SetBins(100, 0, maxEta);

  totalEtaProfileSensors.Reset();
  totalEtaProfileSensors.SetName("totalEtaProfileSensors");
  totalEtaProfileSensors.SetMarkerStyle(8);
  totalEtaProfileSensors.SetMarkerColor(1);
  totalEtaProfileSensors.SetMarkerSize(1.5);
  totalEtaProfileSensors.SetTitle("Number of hits;#eta;Number of hits");
  totalEtaProfileSensors.SetBins(100, 0, maxEta);

  totalEtaProfileStubs.Reset();
  totalEtaProfileStubs.SetName("totalEtaProfileStubs");
  totalEtaProfileStubs.SetMarkerStyle(8);
  totalEtaProfileStubs.SetMarkerColor(1);
  totalEtaProfileStubs.SetMarkerSize(1.5);
  totalEtaProfileStubs.SetTitle("Number of modules with a stub;#eta;Number of stubs");
  totalEtaProfileStubs.SetBins(100, 0, maxEta);

  std::map<std::string, int> modulePlotColors; // CUIDADO quick and dirty way of creating a map with all the module colors (a cleaner way would be to have the map already created somewhere else)

  //XYZVector dir(0, 1, 0);
  // Shoot nTracksPerSide^2 tracks
  double angle = M_PI/2/(double)nTracksPerSide;
  for (int i=0; i<nTracksPerSide; i++) {
    for (int j=0; j<nTracksPerSide; j++) {
      // Reset the hit counter
      // Generate a straight track and collect the list of hit modules
      aLine = shootDirection(randomBase, randomSpan);
      std::vector<std::pair<Module*, HitType>> hitModules = trackHit( XYZVector(0, 0, ((myDice.Rndm()*2)-1)* zError), aLine.first, tracker.modules());
      // Reset the per-type hit counter and fill it
      resetTypeCounter(moduleTypeCount);
      resetTypeCounter(sensorTypeCount);
      resetTypeCounter(moduleTypeCountStubs);
      int numStubs = 0;
      int numHits = 0;
      for (auto& mh : hitModules) {
        moduleTypeCount[mh.first->moduleType()]++;
        if (mh.second & HitType::INNER) {
          sensorTypeCount[mh.first->moduleType()]++;
          numHits++;
        }
        if (mh.second & HitType::OUTER) {
          sensorTypeCount[mh.first->moduleType()]++;
          numHits++;
        }
        if (mh.second == HitType::STUB) {
          moduleTypeCountStubs[mh.first->moduleType()]++;
          numStubs++;
        }
        modulePlotColors[mh.first->moduleType()] = mh.first->plotColor();
      }
      // Fill the module type hit plot
      for (std::map <std::string, int>::iterator it = moduleTypeCount.begin(); it!=moduleTypeCount.end(); it++) {
        etaProfileByType[(*it).first].Fill(fabs(aLine.second), (*it).second);
      }

      for (auto& mel : sensorTypeCount) {
        etaProfileByTypeSensors[mel.first].Fill(fabs(aLine.second), mel.second);
      }

      for (auto& mel : moduleTypeCountStubs) {
        etaProfileByTypeStubs[mel.first].Fill(fabs(aLine.second), mel.second);
      }
      // Fill other plots
      mapPhiEta.Fill(aLine.first.Phi(), aLine.second, hitModules.size()); // phi, eta 2d plot
      mapPhiEtaCount.Fill(aLine.first.Phi(), aLine.second);               // Number of shot tracks

      totalEtaProfile.Fill(fabs(aLine.second), hitModules.size());                // Total number of hits
      totalEtaProfileSensors.Fill(fabs(aLine.second), numHits);
      totalEtaProfileStubs.Fill(fabs(aLine.second), numStubs); 

      for (auto layerName : layerNames.data) {
        int layerHit = 0;
        int layerStub = 0;
        for (auto mh : hitModules) {
          UniRef ur = mh.first->uniRef();
          if (layerName == (ur.cnt + " " + any2str(ur.layer))) {
            layerHit=1;
            if (mh.second == HitType::STUB) layerStub=1;
            if (layerHit && layerStub) break;
          }
        }
        layerEtaCoverageProfile[layerName].Fill(aLine.second, layerHit);
        layerEtaCoverageProfileStubs[layerName].Fill(aLine.second, layerStub);
      }

    }
  }

  // Create and archive for saving our 2D map of hits
  double hitCount;
  double trackCount;
  for (int nx=0; nx<=mapPhiEtaCount.GetNbinsX()+1; nx++) {
    for (int ny=0; ny<=mapPhiEtaCount.GetNbinsY()+1; ny++) {
      trackCount=mapPhiEtaCount.GetBinContent(nx, ny);
      if (trackCount>0) {
        hitCount=mapPhiEta.GetBinContent(nx, ny);
        mapPhiEta.SetBinContent(nx, ny, hitCount/trackCount);
      }
    }
  }

  savingGeometryV.push_back(mapPhiEta);

  // Eta profile compute
  //TProfile *myProfile;

  etaProfileCanvas.cd();
  savingGeometryV.push_back(etaProfileCanvas);

  //TProfile* total = total2D.ProfileX("etaProfileTotal");
  char profileName_[256];
  sprintf(profileName_, "etaProfileTotal%d", bsCounter++);
  // totalEtaProfile = TProfile(*total2D.ProfileX(profileName_));
  savingGeometryV.push_back(totalEtaProfile);
  if (totalEtaProfile.GetMaximum()<maximum_n_planes) totalEtaProfile.SetMaximum(maximum_n_planes);
  if (totalEtaProfileSensors.GetMaximum()<maximum_n_planes) totalEtaProfileSensors.SetMaximum(maximum_n_planes);
  if (totalEtaProfileStubs.GetMaximum()<maximum_n_planes) totalEtaProfileStubs.SetMaximum(maximum_n_planes);
  totalEtaProfile.Draw();
  totalEtaProfileSensors.Draw();
  totalEtaProfileStubs.Draw();
  for (std::map <std::string, TProfile>::iterator it = etaProfileByType.begin();
       it!=etaProfileByType.end(); it++) {
    TProfile* myProfile=(TProfile*)it->second.Clone();
    savingGeometryV.push_back(*myProfile); // TODO: remove savingGeometryV everywhere :-) [VERY obsolete...]
    myProfile->SetMarkerStyle(8);
    myProfile->SetMarkerColor(Palette::color(modulePlotColors[it->first]));
    myProfile->SetMarkerSize(1);
    std::string profileName = "etaProfile"+(*it).first;
    myProfile->SetName(profileName.c_str());
    myProfile->SetTitle((*it).first.c_str());
    myProfile->GetXaxis()->SetTitle("eta");
    myProfile->GetYaxis()->SetTitle("Number of hit modules");
    myProfile->Draw("same");
    typeEtaProfile.push_back(*myProfile);
  }

  for (std::map <std::string, TProfile>::iterator it = etaProfileByTypeSensors.begin();
       it!=etaProfileByTypeSensors.end(); it++) {
    TProfile* myProfile=(TProfile*)it->second.Clone();
    myProfile->SetMarkerStyle(8);
    myProfile->SetMarkerColor(Palette::color(modulePlotColors[it->first]));
    myProfile->SetMarkerSize(1);
    std::string profileName = "etaProfileSensors"+(*it).first;
    myProfile->SetName(profileName.c_str());
    myProfile->SetTitle((*it).first.c_str());
    myProfile->GetXaxis()->SetTitle("eta");
    myProfile->GetYaxis()->SetTitle("Number of hits");
    myProfile->Draw("same");
    typeEtaProfileSensors.push_back(*myProfile);
  }

  for (std::map <std::string, TProfile>::iterator it = etaProfileByTypeStubs.begin();
       it!=etaProfileByTypeStubs.end(); it++) {
    TProfile* myProfile=(TProfile*)it->second.Clone();
    myProfile->SetMarkerStyle(8);
    myProfile->SetMarkerColor(Palette::color(modulePlotColors[it->first]));
    myProfile->SetMarkerSize(1);
    std::string profileName = "etaProfileStubs"+(*it).first;
    myProfile->SetName(profileName.c_str());
    myProfile->SetTitle((*it).first.c_str());
    myProfile->GetXaxis()->SetTitle("eta");
    myProfile->GetYaxis()->SetTitle("Number of stubs");
    myProfile->Draw("same");
    typeEtaProfileStubs.push_back(*myProfile);
  }


  // Record the fraction of hits per module
  hitDistribution.SetBins(nTracks, 0 , 1);
  savingGeometryV.push_back(hitDistribution);
  for (auto m : tracker.modules()) {
    hitDistribution.Fill(m->numHits()/double(nTracks));
  }


  std::map<std::string, int> typeToCount;
  std::map<std::string, double> typeToPower;
  std::map<std::string, double> typeToSurface;

  for (auto aModule : tracker.modules()) {
    string aSensorType = aModule->moduleType();
    typeToCount[aSensorType] ++;
    typeToSurface[aSensorType] += aModule->area() / 1e6; // in mq
    typeToPower[aSensorType] += aModule->sensorPowerConsumption() / 1e3; // in kW
  }

  int iPoints = 0;
  for (std::map<std::string, int>::iterator typesIt = typeToCount.begin();
       typesIt != typeToCount.end(); ++typesIt ) {
    string aSensorType = typesIt->first;
    powerDensity.SetPoint(iPoints++,
                          typeToSurface[aSensorType],
                          typeToPower[aSensorType] / typeToSurface[aSensorType] );
  }
  return;
}

// public
// TODO!!!
// Creates the geometry objects geomLite
// (now they are canvases, but in the future
// they could be just lists of 3d poly objects)
// Moreover now we create them by calling the tracker object, which seems improper
void Analyzer::createGeometryLite(Tracker& tracker) {
  if (!(geomLiteCreated &&
        geomLiteXYCreated &&
        geomLiteYZCreated &&
        geomLiteECCreated)) {
    tracker.createGeometry(true);
    geomLiteCreated=true;
    geomLiteXYCreated=true;
    geomLiteYZCreated=true;
    geomLiteECCreated=true;
  }
  geomLite = tracker.getGeomLite();
  geomLiteXY = tracker.getGeomLiteXY();
  geomLiteYZ = tracker.getGeomLiteYZ();
  geomLiteEC = tracker.getGeomLiteEC();
}

    // private
    /**
     * Creates a module type map
     * It sets a different integer for each one
     * @param tracker the tracker to be analyzed
     * @param moduleTypeCount the map to count the different module types
     * @return the total number of module types
     */
    int Analyzer::createResetCounters(Tracker& tracker, std::map <std::string, int> &moduleTypeCount) {
      ModuleVector result;
      LayerVector::iterator layIt;
      ModuleVector* moduleV;
      ModuleVector::iterator modIt;

      std::string aType;
      int typeCounter=0;

      for (auto m : tracker.modules()) {
          aType = m->moduleType();
          m->resetHits();
          if (moduleTypeCount.find(aType)==moduleTypeCount.end()) {
            moduleTypeCount[aType]=typeCounter++;
          }
      }

      return(typeCounter);
    }

    // private
    /**
     * Shoots directions with random (flat) phi, random (flat) pseudorapidity
     * gives also the direction's eta
     * @param minEta minimum eta to shoot tracks
     * @param spanEta difference between minimum and maximum eta
     * @return the pair of value: pointing XYZVector and eta of the track
     */
    std::pair <XYZVector, double > Analyzer::shootDirection(double minEta, double spanEta) {
      std::pair <XYZVector, double> result;

      double eta;
      double phi;
      double theta;

      // phi is random [0, 2pi)
      phi = myDice.Rndm() * 2 * M_PI; // debug

      // eta is random (-4, 4]
      eta = myDice.Rndm() * spanEta + minEta;
      theta=2*atan(exp(-1*eta));

      // Direction
      result.first  = XYZVector(cos(phi)*sin(theta), sin(phi)*sin(theta), cos(theta));
      result.second = eta;
      return result;
    }

    // private
    /**
     * Checks whether a track would hit a module
     * @param origin XYZVector of origin of the track
     * @param direction pointing XYZVector of the track
     * @param moduleV vector of modules to be checked
     * @return the vector of hit modules
     */
    std::vector<std::pair<Module*, HitType>> Analyzer::trackHit(const XYZVector& origin, const XYZVector& direction, Tracker::Modules& moduleV) {
      std::vector<std::pair<Module*, HitType>> result;
      double distance;
      static const double BoundaryEtaSafetyMargin = 5. ; // track origin shift in units of zError to compute boundaries

      //static std::ofstream ofs("hits.txt");
      for (auto& m : moduleV) {
        // A module can be hit if it fits the phi (precise) contraints
        // and the eta constaints (taken assuming origin within 5 sigma)
        if (m->couldHit(direction, simParms().zErrorCollider()*BoundaryEtaSafetyMargin)) {
          auto h = m->checkTrackHits(origin, direction); 
          if (h.second != HitType::NONE) {
            result.push_back(std::make_pair(m,h.second));
          }
        }
      }
      return result;
    }

    // Resets a module type counter
    void Analyzer::resetTypeCounter(std::map <std::string, int> &modTypes) {
      for (std::map <std::string, int>::iterator it = modTypes.begin();
           it!=modTypes.end(); it++) {
        (*it).second = 0;
      }
    }

    double Analyzer::diffclock(clock_t clock1, clock_t clock2) {
      double diffticks=clock1-clock2;
      double diffms=(diffticks*1000)/CLOCKS_PER_SEC;
      return diffms;
    }

    std::vector<TObject> Analyzer::getSavingVector() {
      std::vector<TObject> result;
      std::vector<TObject>::iterator it;

      for (it=savingGeometryV.begin(); it!=savingGeometryV.end(); ++it) {
        result.push_back(*it);
      }
      for (it=savingMaterialV.begin(); it!=savingMaterialV.end(); ++it) {
        result.push_back(*it);
      }
      return result;

    }


    void Analyzer::computeBandwidth(Tracker& tracker) {
      BandwidthVisitor bv(chanHitDistribution, bandwidthDistribution, bandwidthDistributionSparsified);
      simParms_->accept(bv);
      tracker.accept(bv);
    }


    std::vector<double> Analyzer::average(TGraph& myGraph, std::vector<double> cuts) {
      std::vector<double> averages;
      if (cuts.size()<2) return averages;
      std::sort(cuts.begin(), cuts.end());
      int iBorder;
      int nBoarders=cuts.size();
      double valuesCount, valuesSum;
      double vx, vy;
      for (iBorder=0; iBorder<nBoarders-1; ++iBorder) {
        // Here we have a cut between
        // cuts[iBorder] and cuts[iBorder+1]

        //std::cerr << cuts[iBorder] << "< x <= "
        //<< cuts[iBorder+1] << std::endl;

        // Average on points within the cut
        valuesSum=0;
        valuesCount=0;
        for (int iPoint=0; iPoint<myGraph.GetN(); ++iPoint) {
          myGraph.GetPoint(iPoint, vx, vy);
          if ((vx>=cuts[iBorder])
              && (vx<cuts[iBorder+1])) {
            valuesCount++;
            valuesSum+=vy;
          }
        }
        averages.push_back(valuesSum/valuesCount);
      }

      return averages;
    }


    std::map<int, TGraph>& Analyzer::getRhoGraphs(bool ideal, bool isTrigger) {
      int attribute = GraphBag::buildAttribute(ideal, isTrigger);
      attribute |= GraphBag::RhoGraph_Pt;
      return myGraphBag.getGraphs(attribute);
    }

    std::map<int, TGraph>& Analyzer::getPhiGraphs(bool ideal, bool isTrigger) {
      int attribute = GraphBag::buildAttribute(ideal, isTrigger);
      attribute |= GraphBag::PhiGraph_Pt;
      return myGraphBag.getGraphs(attribute);
    }

    std::map<int, TGraph>& Analyzer::getDGraphs(bool ideal, bool isTrigger) {
      int attribute = GraphBag::buildAttribute(ideal, isTrigger);
      attribute |= GraphBag::DGraph_Pt;
      return myGraphBag.getGraphs(attribute);
    }

    std::map<int, TGraph>& Analyzer::getCtgThetaGraphs(bool ideal, bool isTrigger) {
      int attribute = GraphBag::buildAttribute(ideal, isTrigger);
      attribute |= GraphBag::CtgthetaGraph_Pt;
      return myGraphBag.getGraphs(attribute);
    }

    std::map<int, TGraph>& Analyzer::getZ0Graphs(bool ideal, bool isTrigger) {
      int attribute = GraphBag::buildAttribute(ideal, isTrigger);
      attribute |= GraphBag::Z0Graph_Pt;
     return myGraphBag.getGraphs(attribute);
    }

    std::map<int, TGraph>& Analyzer::getPGraphs(bool ideal, bool isTrigger) {
      int attribute = GraphBag::buildAttribute(ideal, isTrigger);
      attribute |= GraphBag::PGraph_Pt;
      return myGraphBag.getGraphs(attribute);
    }

    TH1D& Analyzer::getHistoOptimalSpacing(bool actualWindow) {
      if (actualWindow) return optimalSpacingDistributionAW;
      else return optimalSpacingDistribution;
    }

  }
<|MERGE_RESOLUTION|>--- conflicted
+++ resolved
@@ -209,37 +209,22 @@
 
             // Remove tracks with less than 3 hits
             trackPt.pruneHits();
-<<<<<<< HEAD
-            if (trackPt.nActiveHits(true)<=2) continue; 
-            trackPt.computeErrors();
-            TrackCollectionMap &myMap     = taggedTrackPtCollectionMap[tag];
-            TrackCollection &myCollection = myMap[parameter];
-            myCollection.push_back(trackPt);
-=======
             if (trackPt.nActiveHits(true)<=2) {
-              trackPt.computeErrors(profXBar, profYBar, profXEnd, profYEnd, histXBar, histYBar, histXEnd, histYEnd);
+              trackPt.computeErrors();
               TrackCollectionMap &myMap     = taggedTrackPtCollectionMap[tag];
               TrackCollection &myCollection = myMap[parameter];
               myCollection.push_back(trackPt);
             }
->>>>>>> b6e8c983
 
             // Ideal (no material)
             Track idealTrackPt(trackPt);
             idealTrackPt.removeMaterial();
-<<<<<<< HEAD
-            idealTrackPt.computeErrors();
-            TrackCollectionMap &myMapIdeal     = taggedTrackPtCollectionMapIdeal[tag];
-            TrackCollection &myCollectionIdeal = myMapIdeal[parameter];
-            myCollectionIdeal.push_back(idealTrackPt);
-=======
             if (idealTrackPt.nActiveHits(true)<=2) {
-              idealTrackPt.computeErrors(profXBar0, profYBar0, profXEnd0, profYEnd0, histXBar0, histYBar0, histXEnd0, histYEnd0);
+              idealTrackPt.computeErrors();
               TrackCollectionMap &myMapIdeal     = taggedTrackPtCollectionMapIdeal[tag];
               TrackCollection &myCollectionIdeal = myMapIdeal[parameter];
               myCollectionIdeal.push_back(idealTrackPt);
             }
->>>>>>> b6e8c983
 
             // Case II) Initial momentum is equal to p
             pT = momentum*sin(theta);
@@ -250,37 +235,22 @@
 
             // Remove tracks with less than 3 hits
             trackP.pruneHits();
-<<<<<<< HEAD
-            if (trackP.nActiveHits(true)<=2) continue; 
-            trackP.computeErrors();
-            TrackCollectionMap &myMapII     = taggedTrackPCollectionMap[tag];
-            TrackCollection &myCollectionII = myMapII[parameter];
-            myCollectionII.push_back(trackP);
-=======
             if (trackP.nActiveHits(true)<=2) {
-              trackP.computeErrors(profXBar0, profYBar0, profXEnd0, profYEnd0, histXBar0, histYBar0, histXEnd0, histYEnd0);
+              trackP.computeErrors();
               TrackCollectionMap &myMapII     = taggedTrackPCollectionMap[tag];
               TrackCollection &myCollectionII = myMapII[parameter];
               myCollectionII.push_back(trackP);
             }
->>>>>>> b6e8c983
 
             // Ideal (no material)
             Track idealTrackP(trackP);
             idealTrackP.removeMaterial();
-<<<<<<< HEAD
-            idealTrackP.computeErrors();
-            TrackCollectionMap &myMapIdealII     = taggedTrackPCollectionMapIdeal[tag];
-            TrackCollection &myCollectionIdealII = myMapIdealII[parameter];
-            myCollectionIdealII.push_back(idealTrackP);
-=======
             if (idealTrackP.nActiveHits(true)<=2) {
-              idealTrackP.computeErrors(profXBar0, profYBar0, profXEnd0, profYEnd0, histXBar0, histYBar0, histXEnd0, histYEnd0);
+              idealTrackP.computeErrors();
               TrackCollectionMap &myMapIdealII     = taggedTrackPCollectionMapIdeal[tag];
               TrackCollection &myCollectionIdealII = myMapIdealII[parameter];
               myCollectionIdealII.push_back(idealTrackP);
             }
->>>>>>> b6e8c983
           }
         }
       }
