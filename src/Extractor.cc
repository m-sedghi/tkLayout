--- conflicted
+++ resolved
@@ -1101,16 +1101,12 @@
 #ifndef __USE_MODULECOMPLEX__ 
 		shape.rmin = rinfo.r1 - sqrt( pow(rinfo.mdy , 2) + pow(rinfo.mdz , 2)) * sin(rinfo.tiltAngle * M_PI / 180 + atan(rinfo.mdz / rinfo.mdy));
 		shape.rmax = rinfo.r2 + sqrt( pow(rinfo.mdy , 2) + pow(rinfo.mdz , 2)) * sin(rinfo.tiltAngle * M_PI / 180 + atan(rinfo.mdz / rinfo.mdy));
-<<<<<<< HEAD
 		shape.dz = abs(rinfo.z2 - rinfo.z1) / 2 + sqrt( pow(rinfo.mdy , 2) + pow(rinfo.mdz , 2)) * cos(rinfo.tiltAngle * M_PI / 180 - atan(rinfo.mdz / rinfo.mdy));
-=======
-		shape.dz = (rinfo.z2 - rinfo.z1) / 2 + sqrt( pow(rinfo.mdy , 2) + pow(rinfo.mdz , 2)) * cos(rinfo.tiltAngle * M_PI / 180 - atan(rinfo.mdz / rinfo.mdy));
 #else
                 shape.rmin = rinfo.rmin;
                 shape.rmax = rinfo.rmax;
                 shape.dz = (rinfo.zmax-rinfo.zmin)/2.;
 #endif
->>>>>>> ab286c4c
 		s.push_back(shape);
 
 		logic.name_tag = rinfo.name;
