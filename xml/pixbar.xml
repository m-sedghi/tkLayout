--- conflicted
+++ resolved
@@ -199,10 +199,8 @@
       <rSolid name="Barrel"/>
       <rSolid name="Phase1PixelBarrel"/>
       <Translation x="0*cm" y="0*cm" z="0*cm"/>
-<<<<<<< HEAD
     </SubtractionSolid> 
-=======
-    </SubtractionSolid>
+
     <!--
     <Polycone name="PixelBarrel" startPhi="0*deg" deltaPhi="360*deg">
       <RZPoint r="[Rin1]" z="-[Zv1]"/>
@@ -230,90 +228,7 @@
       <RZPoint r="[Rin1]" z="[Zv1]"/>
     </Polycone>
     -->
-    <Tubs name="PixelBarrelSuppTub" rMin="[SupportRin]" rMax="[Rout1]" dz="[SupportL]/2" startPhi="0*deg" deltaPhi="360*deg"/>
-    <Box name="PixelBarrelSuppBox_full" dx="[SupportW]/2 - 4.202*cm" dy="[SupportT]/2" dz="[SupportL]/2"/>
-    <Box name="PixelBarrelSuppBox_cut" dx="[SupportW_cut]/2" dy="[SupportT]/2" dz="[SupportL_cut]/2"/>
-    <SubtractionSolid name="PixelBarrelSuppBox_1">
-      <rSolid name="PixelBarrelSuppBox_full"/>
-      <rSolid name="PixelBarrelSuppBox_cut"/>
-      <Translation x="0*cm" y="0*cm" z="[FlangeZ]"/>
-    </SubtractionSolid>
-    <SubtractionSolid name="PixelBarrelSuppBox">
-      <rSolid name="PixelBarrelSuppBox_1"/>
-      <rSolid name="PixelBarrelSuppBox_cut"/>
-      <Translation x="0*cm" y="0*cm" z="-[FlangeZ]"/>
-    </SubtractionSolid>
-    <Tubs name="PixelBarrelShield1" rMin="[Shield1Rin]" rMax="[Shield1Rout]" dz="[ShieldL]/2" startPhi="0*deg" deltaPhi="360*deg"/>
-    <Tubs name="PixelBarrelShield2" rMin="[Shield1Rout]" rMax="[Shield2Rout]" dz="[ShieldL]/2" startPhi="0*deg" deltaPhi="360*deg"/>
-    <Tubs name="PixelBarrelShield3" rMin="[Shield3Rin]" rMax="[Shield3Rout]" dz="[ShieldL]/2" startPhi="0*deg" deltaPhi="360*deg"/>
-    <Tubs name="PixelBarrelShield4" rMin="[Shield3Rout]" rMax="[Shield4Rout]" dz="[ShieldL]/2" startPhi="0*deg" deltaPhi="360*deg"/>
-    <Tubs name="PixelBarrelFlange1_Airex" rMin="[FlangeRin]" rMax="[FlangeR12]" dz="[FlangeT_Airex]/2" startPhi="0*deg" deltaPhi="360*deg"/>
-    <Tubs name="PixelBarrelFlange1_CFK" rMin="[FlangeRin]" rMax="[FlangeR12]" dz="[FlangeT_CFK]/2" startPhi="0*deg" deltaPhi="360*deg"/>
-    <Tubs name="PixelBarrelFlange2_Airex" rMin="[FlangeR12]" rMax="[FlangeR23]" dz="[FlangeT_Airex]/2" startPhi="0*deg" deltaPhi="360*deg"/>
-    <Tubs name="PixelBarrelFlange2_CFK" rMin="[FlangeR12]" rMax="[FlangeR23]" dz="[FlangeT_CFK]/2" startPhi="0*deg" deltaPhi="360*deg"/>
-    <Tubs name="PixelBarrelFlange3_Airex" rMin="[FlangeR23]" rMax="[FlangeR34]" dz="[FlangeT_Airex]/2" startPhi="0*deg" deltaPhi="360*deg"/>
-    <Tubs name="PixelBarrelFlange3_CFK" rMin="[FlangeR23]" rMax="[FlangeR34]" dz="[FlangeT_CFK]/2" startPhi="0*deg" deltaPhi="360*deg"/>
-    <Tubs name="PixelBarrelFlange4_Airex" rMin="[FlangeR34]" rMax="[FlangeRout]" dz="[FlangeT_Airex]/2" startPhi="0*deg" deltaPhi="360*deg"/>
-    <Tubs name="PixelBarrelFlange4_CFK" rMin="[FlangeR34]" rMax="[FlangeRout]" dz="[FlangeT_CFK]/2" startPhi="0*deg" deltaPhi="360*deg"/>
-    <Tubs name="PixelBarrelRadialCooling" rMin="[RadialCoolRin]" rMax="[Rin2]" dz="[RadialCoolDZ]/2" startPhi="290*deg" deltaPhi="140*deg"/>
-    <Polycone name="PixelBarrelCableSignal1" startPhi="0*deg" deltaPhi="360*deg">
-      <ZSection z="[CableSignal1Z1]" rMin="[CableSignal1Rin]" rMax="[CableRout]"/>
-      <ZSection z="[CableSignal1Z2]" rMin="[CableSignal1Rin]" rMax="[CableRout]"/>
-      <ZSection z="[CableSignal1Z3]" rMin="[CableSignal1Rin]" rMax="[CableSignal1Rin]"/>
-    </Polycone>
-    <Polycone name="PixelBarrelCableSignal2" startPhi="0*deg" deltaPhi="360*deg">
-      <ZSection z="[CableSignal2Z1]" rMin="[CableSignal2Rin]" rMax="[CableRout]"/>
-      <ZSection z="[CableSignal2Z2]" rMin="[CableSignal2Rin]" rMax="[CableRout]"/>
-      <ZSection z="[CableSignal2Z3]" rMin="[CableSignal2Rin]" rMax="[CableSignal2Rin]"/>
-    </Polycone>
-    <Polycone name="PixelBarrelCableSignal3" startPhi="0*deg" deltaPhi="360*deg">
-      <ZSection z="[CableSignal3Z1]" rMin="[CableSignal3Rin]" rMax="[CableRout]"/>
-      <ZSection z="[CableSignal3Z2]" rMin="[CableSignal3Rin]" rMax="[CableRout]"/>
-      <ZSection z="[CableSignal3Z3]" rMin="[CableSignal3Rin]" rMax="[CableSignal3Rin]"/>
-    </Polycone>
-    <Polycone name="PixelBarrelCableSignal4" startPhi="0*deg" deltaPhi="360*deg">
-      <ZSection z="[CableSignal4Z1]" rMin="[CableSignal4Rin]" rMax="[CableRout]"/>
-      <ZSection z="[CableSignal4Z2]" rMin="[CableSignal4Rin]" rMax="[CableRout]"/>
-      <ZSection z="[CableSignal4Z3]" rMin="[CableSignal4Rin]" rMax="[CableSignal4Rin]"/>
-    </Polycone>
-    <Polycone name="PixelBarrelCablePower1" startPhi="0*deg" deltaPhi="360*deg">
-      <ZSection z="[CablePower1Z1]" rMin="[CablePower1Rin]" rMax="[CableRout]"/>
-      <ZSection z="[CablePower1Z2]" rMin="[CablePower1Rin]" rMax="[CableRout]"/>
-      <ZSection z="[CablePower1Z3]" rMin="[CablePower1Rin]" rMax="[CablePower1Rin]"/>
-    </Polycone>
-    <Polycone name="PixelBarrelCablePower2" startPhi="0*deg" deltaPhi="360*deg">
-      <ZSection z="[CablePower2Z1]" rMin="[CablePower2Rin]" rMax="[CableRout]"/>
-      <ZSection z="[CablePower2Z2]" rMin="[CablePower2Rin]" rMax="[CableRout]"/>
-      <ZSection z="[CablePower2Z3]" rMin="[CablePower2Rin]" rMax="[CablePower2Rin]"/>
-    </Polycone>
-    <Polycone name="PixelBarrelCablePower3" startPhi="0*deg" deltaPhi="360*deg">
-      <ZSection z="[CablePower3Z1]" rMin="[CablePower3Rin]" rMax="[CableRout]"/>
-      <ZSection z="[CablePower3Z2]" rMin="[CablePower3Rin]" rMax="[CableRout]"/>
-      <ZSection z="[CablePower3Z3]" rMin="[CablePower3Rin]" rMax="[CablePower3Rin]"/>
-    </Polycone>
-    <Polycone name="PixelBarrelCablePower4" startPhi="0*deg" deltaPhi="360*deg">
-      <ZSection z="[CablePower4Z1]" rMin="[CablePower4Rin]" rMax="[CableRout]"/>
-      <ZSection z="[CablePower4Z2]" rMin="[CablePower4Rin]" rMax="[CableRout]"/>
-      <ZSection z="[CablePower4Z3]" rMin="[CablePower4Rin]" rMax="[CablePower4Rin]"/>
-    </Polycone>
-    <Tubs name="PixelBarrelCableSignal_FlangeToST" rMin="[CableSignalFlangeToST_Rmin]" rMax="[CableSignalFlangeToST_Rmax]" dz="[CableSignalFlangeToST_L]/2" startPhi="285*deg" deltaPhi="150*deg"/>
-    <Tubs name="PixelBarrelCablePower_FlangeToST" rMin="[CablePowerFlangeToST_Rmin]" rMax="[CablePowerFlangeToST_Rmax]" dz="[CablePowerFlangeToST_L]/2" startPhi="285*deg" deltaPhi="150*deg"/>
-    <Tubs name="PixelBarrelCool1Zp" rMin="[Cool1Rin]" rMax="[Cool1RoutZp]" dz="[CoolT]/2" startPhi="0*deg" deltaPhi="360*deg"/>
-    <Tubs name="PixelBarrelCool1Zm" rMin="[Cool1Rin]" rMax="[Cool1RoutZm]" dz="[CoolT]/2" startPhi="0*deg" deltaPhi="360*deg"/>
-    <Tubs name="PixelBarrelCool2Zp" rMin="[Cool2Rin]" rMax="[Cool2RoutZp]" dz="[CoolT]/2" startPhi="0*deg" deltaPhi="360*deg"/>
-    <Tubs name="PixelBarrelCool2Zm" rMin="[Cool2Rin]" rMax="[Cool2RoutZm]" dz="[CoolT]/2" startPhi="0*deg" deltaPhi="360*deg"/>
-    <Tubs name="PixelBarrelCool3Zp" rMin="[Cool3Rin]" rMax="[Cool3RoutZp]" dz="[CoolT]/2" startPhi="0*deg" deltaPhi="360*deg"/>
-    <Tubs name="PixelBarrelCool3Zm" rMin="[Cool3Rin]" rMax="[Cool3RoutZm]" dz="[CoolT]/2" startPhi="0*deg" deltaPhi="360*deg"/>
-    <Tubs name="PixelBarrelCool4Zp" rMin="[Cool4Rin]" rMax="[Cool4RoutZp]" dz="[CoolT]/2" startPhi="0*deg" deltaPhi="360*deg"/>
-    <Tubs name="PixelBarrelCool4Zm" rMin="[Cool4Rin]" rMax="[Cool4RoutZm]" dz="[CoolT]/2" startPhi="0*deg" deltaPhi="360*deg"/>
-    <Tubs name="PixelBarrelCoolRadialZp" rMin="[Cool1Rin]" rMax="[CoolRout]" dz="[CoolRadialDZp]/2" startPhi="0*deg" deltaPhi="360*deg"/>
-    <Tubs name="PixelBarrelCoolRadialZm" rMin="[Cool1Rin]" rMax="[CoolRout]" dz="[CoolRadialDZm]/2" startPhi="0*deg" deltaPhi="360*deg"/>
-    <Tubs name="PixelBarrelPipes_FlangeToSTXp" rMin="[PipeFlangeToST_Rmin]" rMax="[PipeFlangeToST_Rmax]" dz="[PipeFlangeToST_L]/2" startPhi="-10*deg" deltaPhi="20*deg"/>
-    <Tubs name="PixelBarrelPipes_FlangeToSTXm" rMin="[PipeFlangeToST_Rmin]" rMax="[PipeFlangeToST_Rmax]" dz="[PipeFlangeToST_L]/2" startPhi="170*deg" deltaPhi="20*deg"/>
-    <Tubs name="PixelBarrelConn1" rMin="[Conn1Rin]" rMax="[Shield3Rin]" dz="[Conn1T]/2" startPhi="0*deg" deltaPhi="360*deg"/>
-    <Tubs name="PixelBarrelConn2" rMin="[Conn2Rin]" rMax="[Shield3Rin]" dz="[Conn1T]/2" startPhi="0*deg" deltaPhi="360*deg"/>
-    <Tubs name="PixelBarrelConnToST" rMin="[ConnToSTRin]" rMax="[ConnToSTRout]" dz="[ConnToSTT]/2" startPhi="0*deg" deltaPhi="360*deg"/>
->>>>>>> 6625c4e1
+
   </SolidSection>
   <LogicalPartSection label="pixbar.xml">
     <LogicalPart name="Phase1PixelBarrel" category="unspecified">
